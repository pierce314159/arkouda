--- conflicted
+++ resolved
@@ -5,12 +5,9 @@
     tests/compare_test.py
     tests/dtypes_tests.py
     tests/groupby_test.py
-<<<<<<< HEAD
     tests/nan_test.py
-=======
     tests/io_test.py
     tests/io_util_test.py
->>>>>>> 47ff3441
     tests/join_test.py
     tests/operator_tests.py
     tests/security_test.py
