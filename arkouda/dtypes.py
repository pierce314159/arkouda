from typing import cast, Tuple, Type, Union
import numpy as np # type: ignore
import builtins

__all__ = ["DTypes", "DTypeObjects", "dtype", "bool", "int64", "float64", 
           "uint8", "str_", "check_np_dtype", "translate_np_dtype", 
           "resolve_scalar_dtype"]

# supported dtypes
structDtypeCodes = {'int64': 'q',
                    'float64': 'd',
                    'bool': '?',
                    'uint8': 'B'}
NUMBER_FORMAT_STRINGS = {'bool': '{}',
                         'int64': '{:n}',
                         'float64': '{:.17f}',
                         'uint8': '{:n}'}

dtype = np.dtype
<<<<<<< HEAD
bool : np.bool = np.bool
int64 : np.int64 = np.int64
float64 : np.float64 = np.float64
uint8 : np.uint8 = np.uint8
str_ : np.str_ = np.str_
str : np.str = np.str
=======
bool = np.dtype(np.bool)
int64 = np.dtype(np.int64)
float64 = np.dtype(np.float64)
uint8 = np.dtype(np.uint8)
str_ = np.dtype(np.str_)
str = np.dtype(np.str)
>>>>>>> 784fbafe
DTypes = frozenset(["bool", "int64", "float64", "uint8", "str"])
DTypeObjects = frozenset([bool, int64, float64, uint8, str])

def _as_dtype(dt) -> np.dtype:
    if not isinstance(dt, np.dtype):
        return np.dtype(dt)
    return dt

def check_np_dtype(dt : np.dtype) -> None:
    """
    Assert that numpy dtype dt is one of the dtypes supported
    by arkouda, otherwise raise TypeError.
    
    Raises
    ------
    TypeError
        Raised if the dtype is not in supported dtypes
    """
    
    if _as_dtype(dt).name not in DTypes:
        raise TypeError("Unsupported type: {}".format(dt))

<<<<<<< HEAD
def translate_np_dtype(dt : Type[np.dtype]) -> Tuple[str, int]:
=======
def translate_np_dtype(dt: np.dtype) -> Tuple[builtins.str, int]:
>>>>>>> 784fbafe
    """
    Split numpy dtype dt into its kind and byte size, raising
    TypeError for unsupported dtypes.
    
    Raises
    ------
    TypeError
        Raised if the dtype is not in supported dtypes
    """
    # Assert that dt is one of the arkouda supported dtypes
    dt = _as_dtype(dt)
    check_np_dtype(dt)
    trans = {'i': 'int', 'f': 'float', 'b': 'bool', 
             'u': 'uint', 'U' : 'str'}
    kind = trans[dt.kind]
    return kind, dt.itemsize

def resolve_scalar_dtype(val : Union[bool,float64,int,np.int,np.uint8]) -> str:
    """
    Try to infer what dtype arkouda_server should treat val as.
    """
    # Python bool or np.bool
    if isinstance(val, builtins.bool) or (hasattr(val, 'dtype') \
                                and cast(np,val).dtype.kind == 'b'):
        return 'bool'
    # Python int or np.int* or np.uint*
    elif isinstance(val, int) or (hasattr(val, 'dtype') and \
                                  val.dtype.kind in 'ui'):
        return 'int64'
    # Python float or np.float*
    elif isinstance(val, float) or (hasattr(val, 'dtype') and \
                                    val.dtype.kind == 'f'):
        return 'float64'
    elif isinstance(val, builtins.str) or isinstance(val, np.str):
        return 'str'
    # Other numpy dtype
    elif hasattr(val, 'dtype'):
        return val.dtype.name
    # Other python type
    else:
        return builtins.str(type(val))<|MERGE_RESOLUTION|>--- conflicted
+++ resolved
@@ -1,4 +1,4 @@
-from typing import cast, Tuple, Type, Union
+from typing import cast, Tuple, Union
 import numpy as np # type: ignore
 import builtins
 
@@ -17,21 +17,12 @@
                          'uint8': '{:n}'}
 
 dtype = np.dtype
-<<<<<<< HEAD
-bool : np.bool = np.bool
-int64 : np.int64 = np.int64
-float64 : np.float64 = np.float64
-uint8 : np.uint8 = np.uint8
-str_ : np.str_ = np.str_
-str : np.str = np.str
-=======
 bool = np.dtype(np.bool)
 int64 = np.dtype(np.int64)
 float64 = np.dtype(np.float64)
 uint8 = np.dtype(np.uint8)
 str_ = np.dtype(np.str_)
 str = np.dtype(np.str)
->>>>>>> 784fbafe
 DTypes = frozenset(["bool", "int64", "float64", "uint8", "str"])
 DTypeObjects = frozenset([bool, int64, float64, uint8, str])
 
@@ -54,11 +45,7 @@
     if _as_dtype(dt).name not in DTypes:
         raise TypeError("Unsupported type: {}".format(dt))
 
-<<<<<<< HEAD
-def translate_np_dtype(dt : Type[np.dtype]) -> Tuple[str, int]:
-=======
 def translate_np_dtype(dt: np.dtype) -> Tuple[builtins.str, int]:
->>>>>>> 784fbafe
     """
     Split numpy dtype dt into its kind and byte size, raising
     TypeError for unsupported dtypes.
@@ -76,7 +63,7 @@
     kind = trans[dt.kind]
     return kind, dt.itemsize
 
-def resolve_scalar_dtype(val : Union[bool,float64,int,np.int,np.uint8]) -> str:
+def resolve_scalar_dtype(val : Union[np.bool,np.float64,int,np.int,np.uint8]) -> str: #type: ignore
     """
     Try to infer what dtype arkouda_server should treat val as.
     """
