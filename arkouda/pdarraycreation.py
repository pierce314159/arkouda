import numpy as np # type: ignore
import struct
<<<<<<< HEAD
from typing import cast, Iterable, Union
=======
from typing import Iterable, Union
from typeguard import typechecked
>>>>>>> 389b1c47
from arkouda.client import generic_msg, maxTransferBytes
from arkouda.dtypes import *
from arkouda.dtypes import structDtypeCodes, NUMBER_FORMAT_STRINGS
from arkouda.dtypes import dtype as akdtype
from arkouda.pdarrayclass import pdarray, create_pdarray
from arkouda.strings import Strings

__all__ = ["array", "zeros", "ones", "zeros_like", "ones_like", "arange",
           "linspace", "randint", "uniform", "standard_normal",
           "random_strings_uniform", "random_strings_lognormal"]

numericDTypes = frozenset(["bool", "int64", "float64"]) 

RANDINT_TYPES = {'int64','float64'}

def array(a : Union[pdarray,np.ndarray, Iterable]) -> Union[pdarray, Strings]:
    """
    Convert an iterable to a pdarray or Strings object, sending the corresponding
    data to the arkouda server. 

    Parameters
    ----------
    a : Union[pdarray, np.ndarray]
        Rank-1 array of a supported dtype

    Returns
    -------
    pdarray or Strings
        A pdarray instance stored on arkouda server or Strings instance, which
        is composed of two pdarrays stored on arkouda server
        
    Raises
    ------
    TypeError
        Raised if a is not a pdarray, np.ndarray, or Python Iterable such as a
        list, array, tuple, or deque
    RuntimeError
        If a is not one-dimensional, nbytes > maxTransferBytes, a.dtype is
        not supported (not in DTypes), or if the product of a size and
        a.itemsize > maxTransferBytes

    See Also
    --------
    pdarray.to_ndarray

    Notes
    -----
    The number of bytes in the input array cannot exceed `arkouda.maxTransferBytes`,
    otherwise a RuntimeError will be raised. This is to protect the user
    from overwhelming the connection between the Python client and the arkouda
    server, under the assumption that it is a low-bandwidth connection. The user
    may override this limit by setting ak.maxTransferBytes to a larger value, 
    but should proceed with caution.
    
    If the pdrray or ndarray is of type U, this method is called twice recursively 
    to create the Strings object and the two corresponding pdarrays for string 
    bytes and offsets, respectively.

    Examples
    --------
    >>> a = [3, 5, 7]
    >>> b = ak.array(a)
    >>> b
    array([3, 5, 7])
   
    >>> type(b)
    arkouda.pdarray    
    """
    # If a is already a pdarray, do nothing
    if isinstance(a, pdarray):
        return a
    # If a is not already a numpy.ndarray, convert it
    if not isinstance(a, np.ndarray):
        try:
            a = np.array(a)
        except:
            raise TypeError("Argument must be a pdarray or np.ndarray")
    # Only rank 1 arrays currently supported
    if a.ndim != 1:
        raise RuntimeError("Only rank-1 pdarrays or ndarrays supported")
    # Check if array of strings
    if a.dtype.kind == 'U':
        encoded = np.array([elem.encode() for elem in a])
        # Length of each string, plus null byte terminator
        lengths = np.array([len(elem) for elem in encoded]) + 1
        # Compute zero-up segment offsets
        offsets = np.cumsum(lengths) - lengths
        # Allocate and fill bytes array with string segments
        nbytes = offsets[-1] + lengths[-1]
        if nbytes > maxTransferBytes:
            raise RuntimeError(("Creating pdarray would require transferring {} bytes," +
                                " which exceeds allowed transfer size. Increase " +
                                "ak.maxTransferBytes to force.").format(nbytes))
        values = np.zeros(nbytes, dtype=np.uint8)
        for s, o in zip(encoded, offsets):
            for i, b in enumerate(s):
                values[o+i] = b
        # Recurse to create pdarrays for offsets and values, then return Strings object
        return Strings(array(offsets), array(values))
    # If not strings, then check that dtype is supported in arkouda
    if a.dtype.name not in DTypes:
        raise RuntimeError("Unhandled dtype {}".format(a.dtype))
    # Do not allow arrays that are too large
    size = a.size
    if (size * a.itemsize) > maxTransferBytes:
        raise RuntimeError(("Array exceeds allowed transfer size. Increase " +
                            "ak.maxTransferBytes to allow"))
    # Pack binary array data into a bytes object with a command header
    # including the dtype and size
    fmt = ">{:n}{}".format(size, structDtypeCodes[a.dtype.name])
    req_msg = "array {} {:n} ".\
                       format(a.dtype.name, size).encode() + struct.pack(fmt, *a)
    repMsg = generic_msg(req_msg, send_bytes=True)
    return create_pdarray(cast(str,repMsg))

def zeros(size : int, dtype : type=np.float64) -> pdarray:
    """
    Create a pdarray filled with zeros.

    Parameters
    ----------
    size : int
        Size of the array (only rank-1 arrays supported)
    dtype : {float64, int64, bool}
        Type of resulting array, default float64

    Returns
    -------
    pdarray
        Zeros of the requested size and dtype
        
    Raises
    ------
    TypeError
        Raised if the supplied dtype is not supported or if the size
         parameter is neither an int nor a str that is parseable to an int.

    See Also
    --------
    ones, zeros_like

    Examples
    --------
    >>> ak.zeros(5, dtype=ak.int64)
    array([0, 0, 0, 0, 0])
    >>> ak.zeros(5, dtype=ak.float64)
    array([0, 0, 0, 0, 0])
    >>> ak.zeros(5, dtype=ak.bool)
    array([False, False, False, False, False])
    """
    if not np.isscalar(size):
        raise TypeError("size must be a scalar, not {}".\
                                     format(size.__class__.__name__))
    dtype = akdtype(dtype) # normalize dtype
    # check dtype for error
    if cast(np.dtype,dtype).name not in numericDTypes:
        raise TypeError("unsupported dtype {}".format(dtype))
    kind, itemsize = translate_np_dtype(dtype)
    repMsg = generic_msg("create {} {}".format(cast(np.dtype,dtype).name, size))
    return create_pdarray(cast(str, repMsg))

def ones(size : int, dtype : type=float64) -> pdarray:
    """
    Create a pdarray filled with ones.

    Parameters
    ----------
    size : int
        Size of the array (only rank-1 arrays supported)
    dtype : {float64, int64, bool}
        Resulting array type, default float64

    Returns
    -------
    pdarray
        Ones of the requested size and dtype
        
    Raises
    ------
    TypeError
        Raised if the supplied dtype is not supported or if the size
         parameter is neither an int nor a str that is parseable to an int.

    See Also
    --------
    zeros, ones_like

    Examples
    --------
    >>> ak.ones(5, dtype=ak.int64)
    array([1, 1, 1, 1, 1])
    >>> ak.ones(5, dtype=ak.float64)
    array([1, 1, 1, 1, 1])
    >>> ak.ones(5, dtype=ak.bool)
    array([True, True, True, True, True])
    """
    if not np.isscalar(size):
        raise TypeError("size must be a scalar, not {}".\
                                            format(size.__class__.__name__))
    dtype = akdtype(dtype) # normalize dtype
    # check dtype for error
    if cast(np.dtype,dtype).name not in numericDTypes:
        raise TypeError("unsupported dtype {}".format(dtype))
    kind, itemsize = translate_np_dtype(dtype)
    repMsg = generic_msg("create {} {}".format(cast(np.dtype,dtype).name, size))
    a = create_pdarray(cast(str,repMsg))
    a.fill(1)
    return a

@typechecked
def zeros_like(pda : pdarray) -> pdarray:
    """
    Create a zero-filled pdarray of the same size and dtype as an existing pdarray.

    Parameters
    ----------
    pda : pdarray
        Array to use for size and dtype

    Returns
    -------
    pdarray
        Equivalent to ak.zeros(pda.size, pda.dtype)
        
    Raises
    ------
    TypeError
        Raised if pda is not a pdarray

    See Also
    --------
    zeros, ones_like
    """
    if isinstance(pda, pdarray):
        return zeros(pda.size, pda.dtype)
    else:
        raise TypeError("must be pdarray {}".format(pda))

@typechecked
def ones_like(pda : pdarray) -> pdarray:
    """
    Create a one-filled pdarray of the same size and dtype as an existing pdarray.

    Parameters
    ----------
    pda : pdarray
        Array to use for size and dtype

    Returns
    -------
    pdarray
        Equivalent to ak.ones(pda.size, pda.dtype)
        
    Raises
    ------
        Raised if pda is not a pdarray

    See Also
    --------
    ones, zeros_like
    """
    if isinstance(pda, pdarray):
        return ones(pda.size, pda.dtype)
    else:
        raise TypeError("must be pdarray {}".format(pda))

def arange(*args) -> pdarray:
    """
    arange([start,] stop[, stride])

    Create a pdarray of consecutive integers within the interval [start, stop).
    If only one arg is given then arg is the stop parameter. If two args are given
    then the first arg is start and second is stop. If three args are given
    then the first arg is start, second is stop, third is stride.

    Parameters
    ----------
    start : int, optional
        Starting value (inclusive), the default starting value is 0
    stop : int
        Stopping value (exclusive)
    stride : int, optional
        The difference between consecutive elements, the default stride is 1,
        if stride is specified then start must also be specified

    Returns
    -------
    pdarray, int64
        Integers from start (inclusive) to stop (exclusive) by stride
        
    Raises
    ------
    TypeError
        Raised if start, stop, or stride is not an int object
    ZeroDivisionError
        Raised if stride == 0

    See Also
    --------
    linspace, zeros, ones, randint
    
    Notes
    -----
    Negative strides result in decreasing values. Currently, only int64 pdarrays
    can be created with this function. For float64 arrays, use linspace.

    Examples
    --------
    >>> ak.arange(0, 5, 1)
    array([0, 1, 2, 3, 4])

    >>> ak.arange(5, 0, -1)
    array([5, 4, 3, 2, 1])

    >>> ak.arange(0, 10, 2)
    array([0, 2, 4, 6, 8])
    """
   
    #if one arg is given then arg is stop
    if len(args) == 1:
        start = 0
        stop = args[0]
        stride = 1

    #if two args are given then first arg is start and second is stop
    if len(args) == 2:
        start = args[0]
        stop = args[1]
        stride = 1

    #if three args are given then first arg is start,
    #second is stop, third is stride
    if len(args) == 3:
        start = args[0]
        stop = args[1]
        stride = args[2]

    if not all((np.isscalar(start), np.isscalar(stop), np.isscalar(stride))):
        raise TypeError("all arguments must be scalars")

    if stride == 0:
        raise ZeroDivisionError("division by zero")

    if isinstance(start, int) and isinstance(stop, int) and isinstance(stride, int):
        # TO DO: fix bug in server that goes 2 steps too far for negative strides
        if stride < 0:
            stop = stop + 2
        repMsg = generic_msg("arange {} {} {}".format(start, stop, stride))
        return create_pdarray(cast(str,repMsg))
    else:
        raise TypeError("start,stop,stride must be type int {} {} {}".\
                                    format(start,stop,stride))

def linspace(start : int, stop : int, length : int) -> pdarray:
    """
    Create a pdarray of linearly spaced points in a closed interval.

    Parameters
    ----------
    start : scalar
        Start of interval (inclusive)
    stop : scalar
        End of interval (inclusive)
    length : int
        Number of points

    Returns
    -------
    pdarray, float64
        Array of evenly spaced points along the interval
        
    Raises
    ------
    TypeError
        Raised if start or stop is not a scalar or if length is not int

    See Also
    --------
    arange

    Examples
    --------
    >>> ak.linspace(0, 1, 5)
    array([0, 0.25, 0.5, 0.75, 1])
    """
    if not all((np.isscalar(start), np.isscalar(stop), np.isscalar(length))):
        raise TypeError("all arguments must be scalars")

    starttype = resolve_scalar_dtype(start)

    try: 
        startstr = NUMBER_FORMAT_STRINGS[starttype].format(start)
    except KeyError as ke:
        raise TypeError(('The start parameter must be an int or a scalar that'  +
                        ' can be parsed to an int, but is a {}'.format(ke)))
    stoptype = resolve_scalar_dtype(stop)

    try: 
        stopstr = NUMBER_FORMAT_STRINGS[stoptype].format(stop)
    except KeyError as ke:
        raise TypeError(('The stop parameter must be an int or a scalar that'  +
                        ' can be parsed to an int, but is a {}'.format(ke)))

    lentype = resolve_scalar_dtype(length)
    if lentype != 'int64':
        raise TypeError("The length parameter must be an int64")

    try: 
        lenstr = NUMBER_FORMAT_STRINGS[lentype].format(length)
    except KeyError as ke:
        raise TypeError(('The length parameter must be an int or a scalar that'  +
                        ' can be parsed to an int, but is a {}'.format(ke)))

    repMsg = generic_msg("linspace {} {} {}".format(startstr, stopstr, lenstr))
    return create_pdarray(cast(str,repMsg))


def randint(low : Union[int,float], high : Union[int,float], size : int, dtype=int64) -> pdarray:
    """
    Generate a pdarray with random values in a specified range.

    Parameters
    ----------
    low : Union[int,float]
        The low value (inclusive) of the range
    high : Union[int,float]
        The high value (exclusive for int, inclusive for float) of the range
    size : int
        The length of the returned array
    dtype : {int64, float64, bool}
        The dtype of the array

    Returns
    -------
    pdarray
        Values drawn uniformly from the specified range having the desired dtype
        
    Raises
    ------
    TypeError
        Raised if dtype.name not in DTypes, size is not an int, low or if 
        not a scalar
    ValueError
        Raised if size < 0 or if high < low

    Notes
    -----
    Calling randint with dtype=float64 will result in uniform non-integral
    floating point values.

    Examples
    --------
    >>> ak.randint(0, 10, 5)
    array([5, 7, 4, 8, 3])

    >>> ak.randint(0, 1, 3, dtype=ak.float64)
    array([0.92176432277231968, 0.083130710959903542, 0.68894208386667544])

    >>> ak.randint(0, 1, 5, dtype=ak.bool)
    array([True, False, True, True, True])
    """
    if not all((np.isscalar(low), np.isscalar(high), np.isscalar(size))):
        raise TypeError("all arguments must be scalars")
    if resolve_scalar_dtype(size) != 'int64':
        raise TypeError("The size parameter must be an integer")
    if resolve_scalar_dtype(low) not in RANDINT_TYPES:
        raise TypeError("The low parameter must be an integer or float")
    if resolve_scalar_dtype(high) not in RANDINT_TYPES:
        raise TypeError("The high parameter must be an integer or float")
    if size < 0 or high < low:
        raise ValueError("size must be > 0 and high > low")
    dtype = akdtype(dtype) # normalize dtype
    # check dtype for error
    if dtype.name not in DTypes:
        raise TypeError("unsupported dtype {}".format(dtype))
    lowstr = NUMBER_FORMAT_STRINGS[dtype.name].format(low)
    highstr = NUMBER_FORMAT_STRINGS[dtype.name].format(high)
    sizestr = NUMBER_FORMAT_STRINGS['int64'].format(size)
    repMsg = generic_msg("randint {} {} {} {}".\
                         format(sizestr, dtype.name, lowstr, highstr))
    return create_pdarray(cast(str,repMsg))


def uniform(size : int, low : float=0.0, high : float=1.0) -> pdarray:
    """
    Generate a pdarray with uniformly distributed random values 
    in a specified range.

    Parameters
    ----------
    low : float
        The low value (inclusive) of the range
    high : float
        The high value (inclusive) of the range
    size : int
        The length of the returned array

    Returns
    -------
    pdarray, float64
        Values drawn uniformly from the specified range

    Raises
    ------
    TypeError
        Raised if dtype.name not in DTypes, size is not an int, or if
        either low or high is not an int or float
    ValueError
        Raised if size < 0 or if high < low

    Examples
    --------
    >>> ak.uniform(3)
    array([0.92176432277231968, 0.083130710959903542, 0.68894208386667544])
    """
    if not isinstance(low, float) or not isinstance(high, float):
        raise TypeError('Both the low and high parameters must be ints or floats')
    return randint(low=low, high=high, size=size, dtype='float64')

    
@typechecked
def standard_normal(size : int) -> pdarray:
    """
    Draw real numbers from the standard normal distribution.

    Parameters
    ----------
    size : int
        The number of samples to draw (size of the returned array)
    
    Returns
    -------
    pdarray, float64
        The array of random numbers
        
    Raises
    ------
    TypeError
        Raised if size is not an int
    ValueError
        Raised if size < 0

    See Also
    --------
    randint

    Notes
    -----
    For random samples from :math:`N(\mu, \sigma^2)`, use:

    ``(sigma * standard_normal(size)) + mu``
    """
    if size < 0:
        raise ValueError("The size parameter must be > 0")
    msg = "randomNormal {}".format(NUMBER_FORMAT_STRINGS['int64'].format(size))
    repMsg = generic_msg(msg)
    return create_pdarray(cast(str,repMsg))

@typechecked
def random_strings_uniform(minlen : int, maxlen : int, size : int, 
                           characters : str='uppercase') -> Strings:
    """
    Generate random strings with lengths uniformly distributed between 
    minlen and maxlen, and with characters drawn from a specified set.

    Parameters
    ----------
    minlen : int
        The minimum allowed length of string
    maxlen : int
        The maximum allowed length of string
    size : int
        The number of strings to generate
    characters : (uppercase, lowercase, numeric, printable, binary)
        The set of characters to draw from

    Returns
    -------
    Strings
        The array of random strings
        
    Raises
    ------
    ValueError
        Raised if minlen < 0, maxlen < minlen, or size < 0

    See Also
    --------
    random_strings_lognormal, randint
    """
    if minlen < 0 or maxlen < minlen or size < 0:
        raise ValueError(("Incompatible arguments: minlen < 0, maxlen < minlen, " +
                          "or size < 0"))
    msg = "randomStrings {} {} {} {} {}".\
                            format(NUMBER_FORMAT_STRINGS['int64'].format(size),
                            "uniform", characters,
                            NUMBER_FORMAT_STRINGS['int64'].format(minlen),
                            NUMBER_FORMAT_STRINGS['int64'].format(maxlen))
    repMsg = generic_msg(msg)
    return Strings(*(cast(str,repMsg).split('+')))


def random_strings_lognormal(logmean : Union[float, int], logstd : float, 
                             size : int, characters : str='uppercase') -> Strings:
    """
    Generate random strings with log-normally distributed lengths and 
    with characters drawn from a specified set.

    Parameters
    ----------
    logmean : Union[float, int]
        The log-mean of the length distribution
    logstd : float
        The log-standard-deviation of the length distribution
    size : int
        The number of strings to generate
    characters : (uppercase, lowercase, numeric, printable, binary)
        The set of characters to draw from

    Returns
    -------
    Strings
        The array of random strings
    
    Raises
    ------
    TypeError
        Raised if logmean is not a float or int, logstd is not a float, 
        size is not an int, or if characters is not a str
    ValueError
        Raised if logstd <= 0 or size < 0

    See Also
    --------
    random_strings_lognormal, randint

    Notes
    -----
    The lengths of the generated strings are distributed $Lognormal(\mu, \sigma^2)$,
    with :math:`\mu = logmean` and :math:`\sigma = logstd`. Thus, the strings will
    have an average length of :math:`exp(\mu + 0.5*\sigma^2)`, a minimum length of 
    zero, and a heavy tail towards longer strings.
    """
    if not isinstance(logmean, float) and not isinstance(logmean, int):
        raise TypeError("The logmean must be a float or int")
    if not isinstance(logstd, float):
        raise TypeError("The logstd must be a float")
    if not isinstance(size, int):
        raise TypeError("The size must be an integer")
    if not isinstance(characters, str):
        raise TypeError("characters must be a str")
    if logstd <= 0 or size < 0:
        raise ValueError("Incompatible arguments: logstd <= 0 or size < 0")
    msg = "randomStrings {} {} {} {} {}".\
                             format(NUMBER_FORMAT_STRINGS['int64'].format(size),
                             "lognormal", characters,
                             NUMBER_FORMAT_STRINGS['float64'].format(logmean),
                             NUMBER_FORMAT_STRINGS['float64'].format(logstd))
    repMsg = generic_msg(msg)
    return Strings(*(cast(str,repMsg).split('+')))<|MERGE_RESOLUTION|>--- conflicted
+++ resolved
@@ -1,11 +1,7 @@
 import numpy as np # type: ignore
 import struct
-<<<<<<< HEAD
 from typing import cast, Iterable, Union
-=======
-from typing import Iterable, Union
 from typeguard import typechecked
->>>>>>> 389b1c47
 from arkouda.client import generic_msg, maxTransferBytes
 from arkouda.dtypes import *
 from arkouda.dtypes import structDtypeCodes, NUMBER_FORMAT_STRINGS
