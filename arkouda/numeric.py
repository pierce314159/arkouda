--- conflicted
+++ resolved
@@ -1,23 +1,13 @@
-<<<<<<< HEAD
 import numpy as np # type: ignore
-from typing import cast, Optional, Tuple, Union, TYPE_CHECKING
-if TYPE_CHECKING:
-    from arkouda.categorical import Categorical
-=======
-import numpy as np
 from typeguard import typechecked
-from typing import Tuple, Union
->>>>>>> 389b1c47
+from typing import cast, Optional, Tuple, Union, ForwardRef
 from arkouda.client import generic_msg
 from arkouda.dtypes import *
 from arkouda.pdarrayclass import pdarray, create_pdarray
 from arkouda.pdarraysetops import unique
-<<<<<<< HEAD
-from arkouda.decorators import checkforpdarray
-from typeguard import typechecked
-=======
->>>>>>> 389b1c47
 from arkouda.strings import Strings
+
+Categorical = ForwardRef('Categorical')
 
 __all__ = ["abs", "log", "exp", "cumsum", "cumprod", "sin", "cos", 
            "where", "histogram", "value_counts"]    
@@ -42,11 +32,7 @@
         Raised if the parameter is not a pdarray
     """
     repMsg = generic_msg("efunc {} {}".format("abs", pda.name))
-<<<<<<< HEAD
-    return create_pdarray(cast(str,repMsg))
-=======
-    return create_pdarray(repMsg)
->>>>>>> 389b1c47
+    return create_pdarray(cast(str,repMsg))
 
 @typechecked
 def log(pda : pdarray) -> pdarray:
@@ -84,11 +70,7 @@
     array([0, 3.3219280948873626, 6.6438561897747253])
     """
     repMsg = generic_msg("efunc {} {}".format("log", pda.name))
-<<<<<<< HEAD
-    return create_pdarray(cast(str,repMsg))
-=======
-    return create_pdarray(repMsg)
->>>>>>> 389b1c47
+    return create_pdarray(cast(str,repMsg))
 
 @typechecked
 def exp(pda : pdarray) -> pdarray:
@@ -111,11 +93,7 @@
         Raised if the parameter is not a pdarray
     """
     repMsg = generic_msg("efunc {} {}".format("exp", pda.name))
-<<<<<<< HEAD
-    return create_pdarray(cast(str,repMsg))
-=======
-    return create_pdarray(repMsg)
->>>>>>> 389b1c47
+    return create_pdarray(cast(str,repMsg))
 
 @typechecked
 def cumsum(pda : pdarray) -> pdarray:
@@ -141,11 +119,7 @@
         Raised if the parameter is not a pdarray
     """
     repMsg = generic_msg("efunc {} {}".format("cumsum", pda.name))
-<<<<<<< HEAD
-    return create_pdarray(cast(str,repMsg))
-=======
-    return create_pdarray(repMsg)
->>>>>>> 389b1c47
+    return create_pdarray(cast(str,repMsg))
 
 @typechecked
 def cumprod(pda : pdarray) -> pdarray:
@@ -171,11 +145,7 @@
         Raised if the parameter is not a pdarray
     """
     repMsg = generic_msg("efunc {} {}".format("cumprod", pda.name))
-<<<<<<< HEAD
-    return create_pdarray(cast(str,repMsg))
-=======
-    return create_pdarray(repMsg)
->>>>>>> 389b1c47
+    return create_pdarray(cast(str,repMsg))
 
 @typechecked
 def sin(pda : pdarray) -> pdarray:
@@ -198,11 +168,7 @@
         Raised if the parameter is not a pdarray
     """
     repMsg = generic_msg("efunc {} {}".format("sin",pda.name))
-<<<<<<< HEAD
-    return create_pdarray(cast(str,repMsg))
-=======
-    return create_pdarray(repMsg)
->>>>>>> 389b1c47
+    return create_pdarray(cast(str,repMsg))
 
 @typechecked
 def cos(pda : pdarray) -> pdarray:
@@ -224,13 +190,8 @@
     TypeError
         Raised if the parameter is not a pdarray
     """
-<<<<<<< HEAD
     repMsg = cast(str, generic_msg("efunc {} {}".format("cos",pda.name)))
     return create_pdarray(cast(str,repMsg))
-=======
-    repMsg = generic_msg("efunc {} {}".format("cos",pda.name))
-    return create_pdarray(repMsg)
->>>>>>> 389b1c47
 
 @typechecked
 def where(condition : pdarray, A : Union[Union[int,float], pdarray], 
@@ -313,11 +274,7 @@
                                     A,
                                     dt,
                                     B))
-<<<<<<< HEAD
-    return create_pdarray(cast(str,repMsg))
-=======
-    return create_pdarray(repMsg)
->>>>>>> 389b1c47
+    return create_pdarray(cast(str,repMsg))
 
 @typechecked
 def histogram(pda : pdarray, bins : int=10) -> pdarray:
@@ -374,19 +331,11 @@
     if bins < 1:
         raise ValueError('bins must be 1 or greater')
     repMsg = generic_msg("histogram {} {}".format(pda.name, bins))
-<<<<<<< HEAD
-    return create_pdarray(cast(str,repMsg))
-
-
-@checkforpdarray
-def value_counts(pda : pdarray) -> Union['Categorical',
-                                            Tuple[Union[pdarray,Strings],Optional[pdarray]]]:
-=======
-    return create_pdarray(repMsg)
-
-@typechecked
-def value_counts(pda : pdarray) -> Tuple[Union[pdarray,Strings],pdarray]:
->>>>>>> 389b1c47
+    return create_pdarray(cast(str,repMsg))
+
+@typechecked
+def value_counts(pda : pdarray) -> Union[Categorical, # type: ignore
+                        Tuple[Union[pdarray,Strings],Optional[pdarray]]]:
     """
     Count the occurrences of the unique values of an array.
 
