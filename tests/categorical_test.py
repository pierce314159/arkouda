import numpy as np
from context import arkouda as ak
from base_test import ArkoudaTest
<<<<<<< HEAD
from context import arkouda as ak


class CategoricalTest(ArkoudaTest):
    
    def _getCategorical(self) -> ak.Categorical:
        return ak.Categorical(ak.array(['string {}'.format(i) for i in range(1,11)]))

    def _getRandomizedCategorical(self) -> ak.Categorical:
=======
from arkouda import Strings

class CategoricalTest(ArkoudaTest):
    
    def _getCategorical(self) -> Strings:
        return ak.Categorical(ak.array(['string {}'.format(i) for i in range(1,11)]))
    
    def _getRandomizedCategorical(self):
>>>>>>> c002419c
        return ak.Categorical(ak.array(['string', 'string1', 'non-string', 'non-string2', 
                                        'string', 'non-string', 'string3','non-string2', 
                                        'string', 'non-string']))
    
    def testBaseCategorical(self):
        cat = self._getCategorical()

        self.assertTrue((ak.array([7,5,9,8,2,1,4,0,3,6]) == cat.codes).all())
        self.assertTrue((ak.array([0,1,2,3,4,5,6,7,8,9]) == cat.segments).all())
        self.assertTrue((ak.array(['string 8', 'string 6', 'string 5', 'string 9', 
                                    'string 7', 'string 2', 'string 10', 'string 1', 
                                    'string 4', 'string 3']) == cat.categories).all())
        self.assertEqual(10,cat.size)
        self.assertEqual('category',cat.objtype)
        
        with self.assertRaises(ValueError) as cm:
            ak.Categorical(ak.arange(0,5,10))
        self.assertEqual('Categorical: inputs other than Strings not yet supported', 
                         cm.exception.args[0])        
        
    def testCategoricalFromCodesAndCategories(self):
        codes = ak.array([7,5,9,8,2,1,4,0,3,6])
        categories = ak.array(['string 8', 'string 6', 'string 5', 'string 9', 
                                    'string 7', 'string 2', 'string 10', 'string 1', 
                                    'string 4', 'string 3'])
        
        cat = ak.Categorical.from_codes(codes, categories)

        self.assertTrue((codes == cat.codes).all())
        self.assertTrue((categories == cat.categories).all())

        self.assertFalse(cat.permutation)
        self.assertFalse(cat.segments)
        
    def testContains(self):
        cat = self._getCategorical()
        self.assertTrue(cat.contains('string').all())
        
    def testEndsWith(self):
        cat = self._getCategorical()
        self.assertTrue(cat.endswith('1').any())
        
    def testStartsWith(self):
        cat = self._getCategorical()
        self.assertTrue(cat.startswith('string').all())
        
    def testGroup(self):
<<<<<<< HEAD
        strings = ak.array(['string {}'.format(i) for i in range(1,11)])
        cat = ak.Categorical(strings)
        self.assertTrue((ak.array([7,5,4,8,6,1,9,0,3,2]) == cat.group()).all())
        
    def testConcatenate(self):
        catOne = self._getCategorical()
        catTwo = self._getRandomizedCategorical()
        
        resultCat = catOne.concatenate([catTwo])
        self.assertEqual('category', resultCat.objtype)
        self.assertIsInstance(resultCat, ak.Categorical)
        self.assertEqual(20,resultCat.size)

        # Since Categorical.concatenate uses Categorical.from_codes method, confirm
        # that both permutation and segments are None
        self.assertFalse(resultCat.permutation)
        self.assertFalse(resultCat.segments)
=======
        group = self._getRandomizedCategorical().group()
        self.assertTrue((ak.array([2,5,9,6,1,3,7,0,4,8]) == group).all())
        
    def testUnique(self):
        cat = self._getRandomizedCategorical()
        
        self.assertTrue((ak.Categorical(ak.array(['non-string', 'string3', 'string1', 
                                        'non-string2', 'string'])).to_ndarray() 
                                                  == cat.unique().to_ndarray()).all())  
        
    def testToNdarray(self):
        cat = self._getRandomizedCategorical()
        ndcat = np.array(['string', 'string1', 'non-string', 'non-string2', 
                            'string', 'non-string', 'string3','non-string2', 
                            'string', 'non-string'])
        self.assertTrue((cat.to_ndarray() == ndcat).all())
        
    def testEquality(self):
        cat = self._getCategorical()
        catDupe = self._getCategorical()
        catNonDupe = self._getRandomizedCategorical()
        
        self.assertTrue((cat == catDupe).all())
        self.assertTrue((cat != catNonDupe).all())
        
    def testBinop(self):
        cat = self._getCategorical()
        catDupe = self._getCategorical()
        catNonDupe = self._getRandomizedCategorical()

        
        self.assertTrue((cat._binop(catDupe,'==')).all())
        self.assertTrue((cat._binop(catNonDupe,'!=')).all())
        
        self.assertTrue((ak.array([True,True,True,True,True,True,True,
                                   True,True,True]) == cat._binop(catDupe,'==')).all())
        
        self.assertTrue((ak.array([False,False,False,False,False,False,
                                   False,False,False,False]) == cat._binop(catDupe,'!=')).all())

        self.assertTrue((ak.array([True,False,False,False,False,False,
                                   False,False,False,False]) == 
                                   cat._binop('string 1', '==')).all())
        self.assertTrue((ak.array([True,False,False,False,False,False,
                                   False,False,False,False]) == 
                                   cat._binop(np.str_('string 1'), '==')).all())
        
        self.assertTrue((ak.array([False,True,True,True,True,True,True,True,True,True]) ==
                   cat._binop('string 1', '!=')).all())
        self.assertTrue((ak.array([False,True,True,True,True,True,True,True,True,True]) ==
                   cat._binop(np.str_('string 1'), '!=')).all())
        
        with self.assertRaises(NotImplementedError):
            cat._binop('string 1', '===')
        
>>>>>>> c002419c
<|MERGE_RESOLUTION|>--- conflicted
+++ resolved
@@ -1,26 +1,14 @@
 import numpy as np
 from context import arkouda as ak
 from base_test import ArkoudaTest
-<<<<<<< HEAD
-from context import arkouda as ak
 
 
 class CategoricalTest(ArkoudaTest):
     
     def _getCategorical(self) -> ak.Categorical:
         return ak.Categorical(ak.array(['string {}'.format(i) for i in range(1,11)]))
-
+    
     def _getRandomizedCategorical(self) -> ak.Categorical:
-=======
-from arkouda import Strings
-
-class CategoricalTest(ArkoudaTest):
-    
-    def _getCategorical(self) -> Strings:
-        return ak.Categorical(ak.array(['string {}'.format(i) for i in range(1,11)]))
-    
-    def _getRandomizedCategorical(self):
->>>>>>> c002419c
         return ak.Categorical(ak.array(['string', 'string1', 'non-string', 'non-string2', 
                                         'string', 'non-string', 'string3','non-string2', 
                                         'string', 'non-string']))
@@ -48,12 +36,8 @@
                                     'string 4', 'string 3'])
         
         cat = ak.Categorical.from_codes(codes, categories)
-
         self.assertTrue((codes == cat.codes).all())
         self.assertTrue((categories == cat.categories).all())
-
-        self.assertFalse(cat.permutation)
-        self.assertFalse(cat.segments)
         
     def testContains(self):
         cat = self._getCategorical()
@@ -68,25 +52,6 @@
         self.assertTrue(cat.startswith('string').all())
         
     def testGroup(self):
-<<<<<<< HEAD
-        strings = ak.array(['string {}'.format(i) for i in range(1,11)])
-        cat = ak.Categorical(strings)
-        self.assertTrue((ak.array([7,5,4,8,6,1,9,0,3,2]) == cat.group()).all())
-        
-    def testConcatenate(self):
-        catOne = self._getCategorical()
-        catTwo = self._getRandomizedCategorical()
-        
-        resultCat = catOne.concatenate([catTwo])
-        self.assertEqual('category', resultCat.objtype)
-        self.assertIsInstance(resultCat, ak.Categorical)
-        self.assertEqual(20,resultCat.size)
-
-        # Since Categorical.concatenate uses Categorical.from_codes method, confirm
-        # that both permutation and segments are None
-        self.assertFalse(resultCat.permutation)
-        self.assertFalse(resultCat.segments)
-=======
         group = self._getRandomizedCategorical().group()
         self.assertTrue((ak.array([2,5,9,6,1,3,7,0,4,8]) == group).all())
         
@@ -141,5 +106,17 @@
         
         with self.assertRaises(NotImplementedError):
             cat._binop('string 1', '===')
+            
+    def testConcatenate(self):
+        catOne = self._getCategorical()
+        catTwo = self._getRandomizedCategorical()
         
->>>>>>> c002419c
+        resultCat = catOne.concatenate([catTwo])
+        self.assertEqual('category', resultCat.objtype)
+        self.assertIsInstance(resultCat, ak.Categorical)
+        self.assertEqual(20,resultCat.size)
+
+        # Since Categorical.concatenate uses Categorical.from_codes method, confirm
+        # that both permutation and segments are None
+        self.assertFalse(resultCat.permutation)
+        self.assertFalse(resultCat.segments)