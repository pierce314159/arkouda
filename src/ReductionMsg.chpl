module ReductionMsg
{
    use ServerConfig;

    use Time only;
    use Math only;
    use Reflection only;
    use CommAggregation;

    use MultiTypeSymbolTable;
    use MultiTypeSymEntry;
    use ServerErrorStrings;
    use Reflection;
    use Errors;
    use Logging;

    use AryUtil;
    use PrivateDist;
    use RadixSortLSD;

    private config const lBins = 2**25 * numLocales;

    const rmLogger = new Logger();
  
    if v {
        rmLogger.level = LogLevel.DEBUG;
    } else {
        rmLogger.level = LogLevel.INFO;
    }

    // these functions take an array and produce a scalar
    // parse and respond to reduction message
    // scalar = reductionop(vector)
    proc reductionMsg(cmd: string, payload: string, st: borrowed SymTab): string throws {
        param pn = Reflection.getRoutineName();
        var repMsg: string; // response message
        // split request into fields
        var (reductionop, name) = payload.splitMsgToTuple(2);
        rmLogger.debug(getModuleName(),getRoutineName(),getLineNumber(),
                         "cmd: %s reductionop: %s name: %s".format(cmd,reductionop,name));

        var gEnt: borrowed GenSymEntry = st.lookup(name);
       
        select (gEnt.dtype) {
            when (DType.Int64) {
                var e = toSymEntry(gEnt,int);
                select reductionop
                {
                    when "any" {
                        var val:string;
                        var sum = + reduce (e.a != 0);
                        if sum != 0 {val = "True";} else {val = "False";}
                        return try! "bool %s".format(val);
                    }
                    when "all" {
                        var val:string;
                        var sum = + reduce (e.a != 0);
                        if sum == e.aD.size {val = "True";} else {val = "False";}
                        return try! "bool %s".format(val);
                    }
                    when "sum" {
                        var val = + reduce e.a;
                        return try! "int64 %i".format(val);
                    }
                    when "prod" {
                        // Cast to real to avoid int64 overflow
                        var val = * reduce e.a:real;
                        // Return value is always float64 for prod
                        return try! "float64 %.17r".format(val);
                    }
                    when "min" {
                      var val = min reduce e.a;
                      return try! "int64 %i".format(val);
                    }
                    when "max" {
                        var val = max reduce e.a;
                        return try! "int64 %i".format(val);
                    }
                    when "argmin" {
                        var (minVal, minLoc) = minloc reduce zip(e.a,e.aD);
                        return try! "int64 %i".format(minLoc);
                    }
                    when "argmax" {
                        var (maxVal, maxLoc) = maxloc reduce zip(e.a,e.aD);
                        return try! "int64 %i".format(maxLoc);
                    }
                    when "is_sorted" {
                        ref ea = e.a;
                        var sorted = isSorted(ea);
                        var val: string;
                        if sorted {val = "True";} else {val = "False";}
                        return try! "bool %s".format(val);
                    }
                    when "is_locally_sorted" {
                      var locSorted: [LocaleSpace] bool;
                      coforall loc in Locales {
                        on loc {
                          ref myA = e.a[e.a.localSubdomain()];
                          locSorted[here.id] = isSorted(myA);
                        }
                      }
                      var val: string;
                      if (& reduce locSorted) {val = "True";} else {val = "False";}
                      return try! "bool %s".format(val);
                    }
                    otherwise {
                        var errorMsg = notImplementedError(pn,reductionop,gEnt.dtype);
                        rmLogger.error(getModuleName(),getRoutineName(),getLineNumber(),errorMsg);
                        return errorMsg;                      
                    }
                }
            }
            when (DType.Float64) {
                var e = toSymEntry(gEnt,real);
                select reductionop
                {
                    when "any" {
                        var val:string;
                        var sum = + reduce (e.a != 0.0);
                        if sum != 0.0 {val = "True";} else {val = "False";}
                        return try! "bool %s".format(val);
                    }
                    when "all" {
                        var val:string;
                        var sum = + reduce (e.a != 0.0);
                        if sum == e.aD.size {val = "True";} else {val = "False";}
                        return try! "bool %s".format(val);
                    }
                    when "sum" {
                        var val = + reduce e.a;
                        return try! "float64 %.17r".format(val);
                    }
                    when "prod" {
                        var val = * reduce e.a;
                        return try! "float64 %.17r".format(val);
                    }
                    when "min" {
                        var val = min reduce e.a;
                        return try! "float64 %.17r".format(val);
                    }
                    when "max" {
                        var val = max reduce e.a;
                        return try! "float64 %.17r".format(val);
                    }
                    when "argmin" {
                        var (minVal, minLoc) = minloc reduce zip(e.a,e.aD);
                        return try! "int64 %i".format(minLoc);
                    }
                    when "argmax" {
                        var (maxVal, maxLoc) = maxloc reduce zip(e.a,e.aD);
                        return try! "int64 %i".format(maxLoc);
                    }
                    when "is_sorted" {
                        var sorted = isSorted(e.a);
                        var val:string;
                        if sorted {val = "True";} else {val = "False";}
                        return try! "bool %s".format(val);
                    }
                    otherwise {
                        var errorMsg = notImplementedError(pn,reductionop,gEnt.dtype);
                        rmLogger.error(getModuleName(),getRoutineName(),getLineNumber(),errorMsg);
                        return errorMsg;                    
                    }
                }
            }
            when (DType.Bool) {
                var e = toSymEntry(gEnt,bool);
                select reductionop
                {
                    when "any" {
                        var val:string;
                        var any = | reduce e.a;
                        if any {val = "True";} else {val = "False";}
                        return try! "bool %s".format(val);
                    }
                    when "all" {
                        var val:string;
                        var all = & reduce e.a;
                        if all {val = "True";} else {val = "False";}
                        return try! "bool %s".format(val);
                    }
                    when "sum" {
                        var val = + reduce e.a:int;
                        return try! "int64 %i".format(val);
                    }
                    when "prod" {
                        var val = * reduce e.a:int;
                        return try! "int64 %i".format(val);
                    }
                    when "min" {
                        var val:string;
                        if (& reduce e.a) { val = "True"; } else { val = "False"; }
                        return try! "bool %s".format(val);
                    }
                    when "max" {
                        var val:string;
                        if (| reduce e.a) { val = "True"; } else { val = "False"; }
                        return try! "bool %s".format(val);
                    }
                    otherwise {
                        var errorMsg = notImplementedError(pn,reductionop,gEnt.dtype);
                        rmLogger.error(getModuleName(),getRoutineName(),getLineNumber(),errorMsg);
                        return errorMsg;                       
                    }
                }
            }
            otherwise {
                var errorMsg = unrecognizedTypeError(pn, dtype2str(gEnt.dtype));
                rmLogger.error(getModuleName(),getRoutineName(),getLineNumber(),errorMsg);       
                return errorMsg;       
            }
        }
    }

    proc countReductionMsg(cmd: string, payload: string, st: borrowed SymTab): string throws {
        param pn = Reflection.getRoutineName();
      // reqMsg: segmentedReduction values segments operator
      // 'segments_name' describes the segment offsets
      var (segments_name, sizeStr) = payload.splitMsgToTuple(2);
      var size = try! sizeStr:int;
      var rname = st.nextName();
      rmLogger.debug(getModuleName(),getRoutineName(),getLineNumber(),
                       "cmd: %s segments_name: %s size: %s".format(cmd,segments_name, size));

      var gSeg: borrowed GenSymEntry = st.lookup(segments_name);
      var segments = toSymEntry(gSeg, int);
      if (segments == nil) {return "Error: array of segment offsets must be int dtype";}
      var counts = segCount(segments.a, size);
      st.addEntry(rname, new shared SymEntry(counts));
      return try! "created " + st.attrib(rname);
    }

    proc segCount(segments:[?D] int, upper: int):[D] int {
      var counts:[D] int;
      if (D.size == 0) { return counts; }
      forall (c, low, i) in zip(counts, segments, D) {
        var high: int;
        if (i < D.high) {
          high = segments[i+1] - 1;
        } else {
          high = upper - 1;
        }
        c = high - low + 1;
      }
      return counts;
    }
    
    proc segmentedReductionMsg(cmd: string, payload: string, st: borrowed SymTab): string throws {
        param pn = Reflection.getRoutineName();
        // reqMsg: segmentedReduction values segments operator
        // 'values_name' is the segmented array of values to be reduced
        // 'segments_name' is the sement offsets
<<<<<<< HEAD
        // 'operator' is the reduction operator
        var (values_name, segments_name, operator, skip_nan) = payload.splitMsgToTuple(4);
=======
        // 'op' is the reduction operator
        var (values_name, segments_name, op, skip_nan) = payload.decode().splitMsgToTuple(4);
>>>>>>> a3ca7fa2
        var skipNan = stringtobool(skip_nan);
      
        var rname = st.nextName();
        rmLogger.debug(getModuleName(),getRoutineName(),getLineNumber(),
                      "cmd: %s values_name: %s segments_name: %s operator: %s skipNan: %s".format(
                                       cmd,values_name,segments_name,op,skipNan));
        var gVal: borrowed GenSymEntry = st.lookup(values_name);
        var gSeg: borrowed GenSymEntry = st.lookup(segments_name);
        var segments = toSymEntry(gSeg, int);
        if (segments == nil) {
            var errorMsg = "Error: array of segment offsets must be int dtype";
            rmLogger.error(getModuleName(),getRoutineName(),getLineNumber(),errorMsg); 
            return errorMsg;        
        }
        select (gVal.dtype) {
            when (DType.Int64) {
                var values = toSymEntry(gVal, int);
                select op {
                    when "sum" {
                        var res = segSum(values.a, segments.a);
                        st.addEntry(rname, new shared SymEntry(res));
                    } 
                    when "prod" {
                        var res = segProduct(values.a, segments.a);
                        st.addEntry(rname, new shared SymEntry(res));
                    }
                    when "mean" {
                        var res = segMean(values.a, segments.a);
                        st.addEntry(rname, new shared SymEntry(res));
                    }
                    when "min" {
                        var res = segMin(values.a, segments.a);
                        st.addEntry(rname, new shared SymEntry(res));
                    }
                    when "max" {
                        var res = segMax(values.a, segments.a);
                        st.addEntry(rname, new shared SymEntry(res));
                    }
                    when "argmin" {
                        var (vals, locs) = segArgmin(values.a, segments.a);
                        st.addEntry(rname, new shared SymEntry(locs));
                    }
                    when "argmax" {
                        var (vals, locs) = segArgmax(values.a, segments.a);
                        st.addEntry(rname, new shared SymEntry(locs));
                    }
                    when "nunique" {
                        var res = segNumUnique(values.a, segments.a);
                        st.addEntry(rname, new shared SymEntry(res));
                    }
                    otherwise {
                        var errorMsg = notImplementedError(pn,op,gVal.dtype);
                        rmLogger.error(getModuleName(),getRoutineName(),getLineNumber(),errorMsg);
                        return errorMsg;  
                    }                       
                }    
            }
            when (DType.Float64) {
                var values = toSymEntry(gVal, real);
                select op {
                    when "sum" {
                        var res = segSum(values.a, segments.a, skipNan);
                        st.addEntry(rname, new shared SymEntry(res));
                    }
                    when "prod" {
                        var res = segProduct(values.a, segments.a, skipNan);
                        st.addEntry(rname, new shared SymEntry(res));
                    } 
                    when "mean" {
                        var res = segMean(values.a, segments.a, skipNan);
                        st.addEntry(rname, new shared SymEntry(res));
                    }
                    when "min" {
                        var res = segMin(values.a, segments.a, skipNan);
                        st.addEntry(rname, new shared SymEntry(res));
                    }
                    when "max" {
                        var res = segMax(values.a, segments.a, skipNan);
                        st.addEntry(rname, new shared SymEntry(res));
                    }
                    when "argmin" {
                        var (vals, locs) = segArgmin(values.a, segments.a);
                        st.addEntry(rname, new shared SymEntry(locs));
                    }
                    when "argmax" {
                        var (vals, locs) = segArgmax(values.a, segments.a);
                        st.addEntry(rname, new shared SymEntry(locs));
                    }
                    otherwise {
                        var errorMsg = notImplementedError(pn,op,gVal.dtype);
                        rmLogger.error(getModuleName(),getRoutineName(),getLineNumber(),errorMsg);         
                        return errorMsg;
                    }
               }
           }
           when (DType.Bool) {
               var values = toSymEntry(gVal, bool);
               select op {
                   when "sum" {
                      var res = segSum(values.a, segments.a);
                      st.addEntry(rname, new shared SymEntry(res));
                   }
                   when "any" {
                      var res = segAny(values.a, segments.a);
                      st.addEntry(rname, new shared SymEntry(res));
                   }
                   when "all" {
                      var res = segAll(values.a, segments.a);
                      st.addEntry(rname, new shared SymEntry(res));
                   }
                   when "mean" {
                      var res = segMean(values.a, segments.a);
                      st.addEntry(rname, new shared SymEntry(res));
                   }
                   otherwise {
                       var errorMsg = notImplementedError(pn,op,gVal.dtype);
                       rmLogger.error(getModuleName(),getRoutineName(),getLineNumber(),errorMsg);
                       return errorMsg;                 
                   }
               }
           }
           otherwise {
               var errorMsg = unrecognizedTypeError(pn, dtype2str(gVal.dtype));
               rmLogger.error(getModuleName(),getRoutineName(),getLineNumber(),errorMsg);
               return errorMsg;
           }
       }
       return try! "created " + st.attrib(rname);
    }

          
    /* Segmented Reductions of the form: seg<Op>(values:[] t, segments: [] int)
       Use <segments> as the boundary indices to divide <values> into chunks, 
       and then reduce over each chunk using the operator <Op>. The return array 
       of reduced values is the same size as <segments>.
     */
    proc segSum(values:[] ?t, segments:[?D] int, skipNan=false): [D] t {
      var res: [D] t;
      if (D.size == 0) { return res; }
      var cumsum;
      if (isFloatType(t) && skipNan) {
        var arrCopy = [elem in values] if isnan(elem) then 0.0 else elem;
        cumsum = + scan arrCopy;
      }
      else {
        cumsum = + scan values;
      }
      // Iterate over segments
      forall (i, r) in zip(D, res) {
        // Find the segment boundaries
        var vl: t, vr: t;
        if (i > D.low) {
          vl = cumsum[segments[i] - 1]:t;
        }
        if (i == D.high) {
          vr = cumsum[values.domain.high]:t;
        } else {
          vr = cumsum[segments[i+1] -1]:t;
        }
        r = vr - vl;
      }
      return res;
    }

    proc segSum(values:[] bool, segments:[?D] int): [D] int {
      var res: [D] int;
      if (D.size == 0) { return res; }
      var cumsum = + scan values;
      // Iterate over segments
      forall (i, r) in zip(D, res) {
        // Find the values to the left of the segment boundaries
        var vl: int, vr: int;
        if (i > D.low) {
          vl = cumsum[segments[i] - 1];
        }
        if (i == D.high) {
          vr = cumsum[values.domain.high];
        } else {
          vr = cumsum[segments[i+1] -1];
        }
        r = vr - vl;
      }
      return res;
    }

    proc segProduct(values:[] ?t, segments:[?D] int, skipNan=false): [D] real {
      /* Compute the product of values in each segment. The logic here 
         is to convert the product into a sum in the log-domain. To 
         operate in the log-domain, signs and zeros must be removed and 
         handled separately at the end. Thus, we take the absolute 
         value of the array and replace all zeros with ones, keeping 
         track of the original signs and locations of zeros for later. 
         In computing the result, if there are any zeros in the segment, 
         the product is zero. Otherwise, the sign of the segment product 
         is the parity of the negative bits in the segment.
       */
      // Regardless of input type, the product is real
      var res: [D] real = 0.0;
      if (D.size == 0) { return res; }
      const isZero = (values == 0);
      // Take absolute value, replacing zeros with ones
      // Ones will become zeros in log-domain and not affect + scan
      var magnitudes: [values.domain] real;
      if (isFloatType(t) && skipNan) {
        forall (m, v, z) in zip(magnitudes, values, isZero) {
          if isnan(v) {
            m = 1.0;
          } else {
            m = Math.abs(v) + z:real;
          }
        }
      } else {
        magnitudes = Math.abs(values) + isZero:real;
      }
      var logs = Math.log(magnitudes);
      var negatives = (Math.sgn(values) == -1);
      forall (r, v, n, z) in zip(res,
                                 segSum(logs, segments),
                                 segSum(negatives, segments),
                                 segSum(isZero, segments)) {
        // if any zeros in segment, leave result zero
        if z == 0 {
          // n = number of negative values in segment
          // if n is even, product is positive; if odd, negative
          var sign = -2*(n%2) + 1;
          // v = the sum of log-magnitudes; must be exponentiated and signed
          r = sign * Math.exp(v);
        }
      }
      return res;
    }

    proc segMean(values:[] ?t, segments:[?D] int, skipNan=false): [D] real {
      var res: [D] real;
      if (D.size == 0) { return res; }
      var sums;
      var counts;
      if (isFloatType(t) && skipNan) {
        // count cumulative nans over all values
        var cumnans = isnan(values):int;
        cumnans = + scan cumnans;
        
        // find cumulative nans at segment boundaries
        var segnans: [D] int;
        forall si in D {
          if si == D.high {
              segnans[si] = cumnans[cumnans.domain.high];
          } else {
              segnans[si] = cumnans[segments[si+1]-1];
          }
        }
        
        // take diffs of adjacent segments to find nan count in each segment
        var nancounts: [D] int;
        nancounts[D.low] = segnans[D.low];
        nancounts[D.low+1..] = segnans[D.low+1..] - segnans[..D.high-1];
        
        // calculate sum and counts with nan values replaced with 0.0
        var arrCopy = [elem in values] if isnan(elem) then 0.0 else elem;
        sums = segSum(arrCopy, segments);
        counts = segCount(segments, values.size) - nancounts;
      } else {
        sums = segSum(values, segments);
        counts = segCount(segments, values.size);
      }
      forall (r, s, c) in zip(res, sums, counts) {
        if (c > 0) {
          r = s:real / c:real;
        }
      }
      return res;
    }

    proc segMin(values:[?vD] ?t, segments:[?D] int, skipNan=false): [D] t {
      var res: [D] t = max(t);
      if (D.size == 0) { return res; }
      var keys = expandKeys(vD, segments);
      var kv: [keys.domain] (int, t);
      if (isFloatType(t) && skipNan) {
        var arrCopy = [elem in values] if isnan(elem) then max(real) else elem;
        kv = [(k, v) in zip(keys, arrCopy)] (-k, v);
      } else {
        kv = [(k, v) in zip(keys, values)] (-k, v);
      }
      var cummin = min scan kv;
      forall (i, r, low) in zip(D, res, segments) {
        var vi: int;
        if (i < D.high) {
          vi = segments[i+1] - 1;
        } else {
          vi = values.domain.high;
        }
        if (vi >= low) {
          (_,r) = cummin[vi];
        }
      }
      return res;
    }
    
    proc segMax(values:[?vD] ?t, segments:[?D] int, skipNan=false): [D] t {
      var res: [D] t = min(t);
      if (D.size == 0) { return res; }
      var keys = expandKeys(vD, segments);
      var kv: [keys.domain] (int, t);
      if (isFloatType(t) && skipNan) {
        var arrCopy = [elem in values] if isnan(elem) then min(real) else elem;
        kv = [(k, v) in zip(keys, arrCopy)] (k, v);
      } else {
        kv = [(k, v) in zip(keys, values)] (k, v);
      }
      var cummax = max scan kv;
      
      forall (i, r, low) in zip(D, res, segments) {
        var vi: int;
        if (i < D.high) {
          vi = segments[i+1] - 1;
        } else {
          vi = values.domain.high;
        }
        if (vi >= low) {
          (_,r) = cummax[vi];
        }
      }
      return res;
    }

    proc segArgmin(values:[?vD] ?t, segments:[?D] int): ([D] t, [D] int) {
      var locs: [D] int;
      var vals: [D] t = max(t);
      if (D.size == 0) { return (vals, locs); }
      var keys = expandKeys(vD, segments);
      var kvi = [(k, v, i) in zip(keys, values, vD)] ((-k, v), i);
      var cummin = minloc scan kvi;
      forall (l, v, low, i) in zip(locs, vals, segments, D) {
        var vi: int;
        if (i < D.high) {
          vi = segments[i+1] - 1;
        } else {
          vi = values.domain.high;
        }
        if (vi >= low) {
          ((_,v),_) = cummin[vi];
          (_    ,l) = cummin[vi];
        }
      }
      return (vals, locs);
    }

    proc segArgmax(values:[?vD] ?t, segments:[?D] int): ([D] t, [D] int) {
      var locs: [D] int;
      var vals: [D] t = min(t);
      if (D.size == 0) { return (vals, locs); }
      var keys = expandKeys(vD, segments);
      var kvi = [(k, v, i) in zip(keys, values, vD)] ((k, v), i);
      var cummax = maxloc scan kvi;
      forall (l, v, low, i) in zip(locs, vals, segments, D) {
        var vi: int;
        if (i < D.high) {
          vi = segments[i+1] - 1;
        } else {
          vi = values.domain.high;
        }
        if (vi >= low) {
          ((_,v),_) = cummax[vi];
          (_,    l) = cummax[vi];
        }
      }
      return (vals, locs);
    }

    proc segAny(values:[] bool, segments:[?D] int): [D] bool {
      var res: [D] bool;
      if (D.size == 0) { return res; }
      forall (r, low, i) in zip(res, segments, D) {
        var high: int;
        if (i < D.high) {
          high = segments[i+1] - 1;
        } else {
          high = values.domain.high;
        }
        r = || reduce values[low..high];
      }
      return res;
    }

    proc segAll(values:[] bool, segments:[?D] int): [D] bool {
      var res: [D] bool;
      if (D.size == 0) { return res; }
      forall (r, low, i) in zip(res, segments, D) {
        var high: int;
        if (i < D.high) {
          high = segments[i+1] - 1;
        } else {
          high = values.domain.high;
        }
        r = && reduce values[low..high];
      }
      return res;
    }

    proc expandKeys(kD, segments: [?sD] int): [kD] int {
      var truth: [kD] bool;
      forall i in segments with (var agg = newDstAggregator(bool)) {
        agg.copy(truth[i], true);
      }
      var keys = (+ scan truth) - 1;
      return keys;
    }

    proc segNumUnique(values: [?kD] int, segments: [?sD] int) throws {
      var res: [sD] int;
      if (sD.size == 0) {
        return res;
      }
      var keys = expandKeys(kD, segments);
      // sort keys and values together
      var t1 = Time.getCurrentTime();
      rmLogger.debug(getModuleName(),getRoutineName(),getLineNumber(), 
                                                         "Sorting keys and values...");
      /* var toSort = [(k, v) in zip(keys, values)] (k, v); */
      /* Sort.TwoArrayRadixSort.twoArrayRadixSort(toSort); */
      var firstIV = radixSortLSD_ranks(values);
      var intermediate: [kD] int;
      forall (ii, idx) in zip(intermediate, firstIV) with (var agg = newSrcAggregator(int)) {
          agg.copy(ii, keys[idx]);
      }
      var deltaIV = radixSortLSD_ranks(intermediate);
      var IV: [kD] int;
      forall (IVi, idx) in zip(IV, deltaIV) with (var agg = newSrcAggregator(int)) {
          agg.copy(IVi, firstIV[idx]);
      }
      var sortedKV: [kD] (int, int);
      forall ((kvi0,kvi1), idx) in zip(sortedKV, IV) with (var agg = newSrcAggregator(int)) {
        agg.copy(kvi0, keys[idx]);
        agg.copy(kvi1, values[idx]);
      }
      rmLogger.debug(getModuleName(),getRoutineName(),getLineNumber(),
                                           "sort time = %i".format(Time.getCurrentTime() - t1));
      rmLogger.debug(getModuleName(),getRoutineName(),getLineNumber(),
                                           "Finding unique (key, value) pairs...");
      var truth: [kD] bool;
      // true where new (k, v) pair appears
      [(t, (_,val), i) in zip(truth, sortedKV, kD)] if i > kD.low {
        const (_,sortedVal) = sortedKV[i-1];
        t = (sortedVal != val);
      }
      // first value of every segment is automatically new
      [s in segments] truth[s] = true;
      // count cumulative new values and take diffs at segment boundaries
      var count: [kD] int = (+ scan truth);
      var pop = count[kD.high];
      // find steps to get unique (key, val) pairs
      var hD: domain(1) dmapped Block(boundingBox={0..#pop}) = {0..#pop};
      // save off only the key from each pair (now there will be nunique of each key)
      var keyhits: [hD] int;
      forall i in truth.domain with (var agg = newDstAggregator(int)) {
        if (truth[i]) {
          var (key,_) = sortedKV[i];
          agg.copy(keyhits[count[i]-1], key);
        }
      }
      rmLogger.debug(getModuleName(),getRoutineName(),getLineNumber(),
                                       "time = %i".format(Time.getCurrentTime() - t1));
      rmLogger.debug(getModuleName(),getRoutineName(),getLineNumber(),
                                       "Finding unique keys and num unique vals per key.");
      // find steps in keys
      var truth2: [hD] bool;
      truth2[hD.low] = true;
      [(t, k, i) in zip(truth2, keyhits, hD)] if (i > hD.low) { t = (keyhits[i-1] != k); }
      var kiv: [hD] int = (+ scan truth2);
      var nKeysPresent = kiv[hD.high];
      var nD: domain(1) dmapped Block(boundingBox={0..#(nKeysPresent+1)}) = {0..#(nKeysPresent+1)};
      // get step indices and take diff to get number of times each key appears
      var stepInds: [nD] int;
      stepInds[nKeysPresent] = keyhits.size;
      forall i in hD with (var agg = newDstAggregator(int)) {
        if (truth2[i]) {
          var idx = i;
          agg.copy(stepInds[kiv[i]-1], idx);
        }
      }
      var nunique = stepInds[1..#nKeysPresent] - stepInds[0..#nKeysPresent];
      // if every key is present, we're done
      if (nKeysPresent == sD.size) {
        res = nunique;
      } else { // need to skip over non-present keys
        var segSizes: [sD] int;
        segSizes[sD.low..sD.high-1] = segments[sD.low+1..sD.high] - segments[sD.low..sD.high-1];
        segSizes[sD.high] = kD.high - segments[sD.high] + 1;
        var idx = 0;
        for (r, s) in zip(res, segSizes) {
          if (s > 0) {
            r = nunique[idx];
            idx += 1;
          }
        }
      }
      rmLogger.debug(getModuleName(),getRoutineName(),getLineNumber(),
                                                   "time = %i".format(Time.getCurrentTime() - t1));
      return res;
    }

    proc stringtobool(str: string): bool throws {
      if str == "True" then return true;
      else if str == "False" then return false;
      throw new owned ErrorWithMsg("message: skipNan must be of type bool");
    }
}
<|MERGE_RESOLUTION|>--- conflicted
+++ resolved
@@ -250,13 +250,8 @@
         // reqMsg: segmentedReduction values segments operator
         // 'values_name' is the segmented array of values to be reduced
         // 'segments_name' is the sement offsets
-<<<<<<< HEAD
-        // 'operator' is the reduction operator
-        var (values_name, segments_name, operator, skip_nan) = payload.splitMsgToTuple(4);
-=======
         // 'op' is the reduction operator
-        var (values_name, segments_name, op, skip_nan) = payload.decode().splitMsgToTuple(4);
->>>>>>> a3ca7fa2
+        var (values_name, segments_name, op, skip_nan) = payload.splitMsgToTuple(4);
         var skipNan = stringtobool(skip_nan);
       
         var rname = st.nextName();
