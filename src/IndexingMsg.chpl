--- conflicted
+++ resolved
@@ -40,11 +40,7 @@
              }
              otherwise {
                  var errorMsg = notImplementedError(pn,dtype2str(gEnt.dtype));
-<<<<<<< HEAD
-                 try! writeln(generateErrorContext(
-=======
                  writeln(generateErrorContext(
->>>>>>> 208271c4
                                      msg=errorMsg, 
                                      lineNumber=getLineNumber(), 
                                      moduleName=getModuleName(), 
@@ -104,11 +100,7 @@
             }
             otherwise {
                 var errorMsg = notImplementedError(pn,dtype2str(gEnt.dtype));
-<<<<<<< HEAD
-                try! writeln(generateErrorContext(
-=======
-                writeln(generateErrorContext(
->>>>>>> 208271c4
+                writeln(generateErrorContext(
                                      msg=errorMsg, 
                                      lineNumber=getLineNumber(), 
                                      moduleName=getModuleName(), 
@@ -145,13 +137,8 @@
             var ivMin = min reduce iv.a;
             var ivMax = max reduce iv.a;
             if ivMin < 0 {
-<<<<<<< HEAD
-                var errorMsg = try! "Error: %s: OOBindex %i < 0".format(pn,ivMin);
-                try! writeln(generateErrorContext(
-=======
                 var errorMsg = "Error: %s: OOBindex %i < 0".format(pn,ivMin);
                 writeln(generateErrorContext(
->>>>>>> 208271c4
                                      msg=errorMsg, 
                                      lineNumber=getLineNumber(), 
                                      moduleName=getModuleName(), 
@@ -160,13 +147,8 @@
                 return errorMsg;                
             }
             if ivMax >= e.size {
-<<<<<<< HEAD
-                var errorMsg = try! "Error: %s: OOBindex %i > %i".format(pn,ivMin,e.size-1);
-                try! writeln(generateErrorContext(
-=======
                 var errorMsg = "Error: %s: OOBindex %i > %i".format(pn,ivMin,e.size-1);
                 writeln(generateErrorContext(
->>>>>>> 208271c4
                                      msg=errorMsg, 
                                      lineNumber=getLineNumber(), 
                                      moduleName=getModuleName(), 
@@ -233,11 +215,7 @@
             otherwise {
                 var errorMsg = notImplementedError(pn,
                                        "("+dtype2str(gX.dtype)+","+dtype2str(gIV.dtype)+")");
-<<<<<<< HEAD
-                try! writeln(generateErrorContext(
-=======
-                writeln(generateErrorContext(
->>>>>>> 208271c4
+                writeln(generateErrorContext(
                                      msg=errorMsg, 
                                      lineNumber=getLineNumber(), 
                                      moduleName=getModuleName(), 
@@ -317,11 +295,7 @@
              otherwise {
                  var errorMsg = notImplementedError(pn,
                                                    "("+dtype2str(gEnt.dtype)+","+dtype2str(dtype)+")");
-<<<<<<< HEAD
-                 try! writeln(generateErrorContext(
-=======
                  writeln(generateErrorContext(
->>>>>>> 208271c4
                                      msg=errorMsg, 
                                      lineNumber=getLineNumber(), 
                                      moduleName=getModuleName(), 
@@ -353,13 +327,8 @@
             var ivMin = min reduce iv.a;
             var ivMax = max reduce iv.a;
             if ivMin < 0 {
-<<<<<<< HEAD
-                var errorMsg = try! "Error: %s: OOBindex %i < 0".format(pn,ivMin);
-                try! writeln(generateErrorContext(
-=======
                 var errorMsg = "Error: %s: OOBindex %i < 0".format(pn,ivMin);
                 writeln(generateErrorContext(
->>>>>>> 208271c4
                                      msg=errorMsg, 
                                      lineNumber=getLineNumber(), 
                                      moduleName=getModuleName(), 
@@ -368,13 +337,8 @@
                 return errorMsg;
             }
             if ivMax >= e.size {
-<<<<<<< HEAD
-                var errorMsg = try! "Error: %s: OOBindex %i > %i".format(pn,ivMax,e.size-1);
-                try! writeln(generateErrorContext(
-=======
                 var errorMsg = "Error: %s: OOBindex %i > %i".format(pn,ivMax,e.size-1);
                 writeln(generateErrorContext(
->>>>>>> 208271c4
                                      msg=errorMsg, 
                                      lineNumber=getLineNumber(), 
                                      moduleName=getModuleName(), 
@@ -401,15 +365,9 @@
             var e = toSymEntry(gX,Xtype);
             var truth = toSymEntry(gIV,bool);
             if (e.size != truth.size) {
-<<<<<<< HEAD
-                var errorMsg = try! "Error: %s: bool iv must be same size %i != %i".format(pn,e.size,
-                                                                                    truth.size);
-                try! writeln(generateErrorContext(
-=======
                 var errorMsg = "Error: %s: bool iv must be same size %i != %i".format(pn,e.size,
                                                                                     truth.size);
                 writeln(generateErrorContext(
->>>>>>> 208271c4
                                      msg=errorMsg, 
                                      lineNumber=getLineNumber(), 
                                      moduleName=getModuleName(), 
@@ -455,11 +413,7 @@
             otherwise {
                 var errorMsg = notImplementedError(pn,
                       "("+dtype2str(gX.dtype)+","+dtype2str(gIV.dtype)+","+dtype2str(dtype)+")");
-<<<<<<< HEAD
-                try! writeln(generateErrorContext(
-=======
-                writeln(generateErrorContext(
->>>>>>> 208271c4
+                writeln(generateErrorContext(
                                      msg=errorMsg, 
                                      lineNumber=getLineNumber(), 
                                      moduleName=getModuleName(), 
@@ -489,13 +443,8 @@
         proc ivInt64Helper(type t) throws {
             // add check to make syre IV and Y are same size
             if (gIV.size != gY.size) {
-<<<<<<< HEAD
-                var errorMsg = try! "Error: %s: size mismatch %i %i".format(pn,gIV.size,gY.size);
-                try! writeln(generateErrorContext(
-=======
                 var errorMsg = "Error: %s: size mismatch %i %i".format(pn,gIV.size,gY.size);
                 writeln(generateErrorContext(
->>>>>>> 208271c4
                                      msg=errorMsg, 
                                      lineNumber=getLineNumber(), 
                                      moduleName=getModuleName(), 
@@ -509,13 +458,8 @@
             var ivMax = max reduce iv.a;
             var y = toSymEntry(gY,t);
             if ivMin < 0 {
-<<<<<<< HEAD
-                var errorMsg = try! "Error: %s: OOBindex %i < 0".format(pn,ivMin);
-                try! writeln(generateErrorContext(
-=======
                 var errorMsg = "Error: %s: OOBindex %i < 0".format(pn,ivMin);
                 writeln(generateErrorContext(
->>>>>>> 208271c4
                                      msg=errorMsg, 
                                      lineNumber=getLineNumber(), 
                                      moduleName=getModuleName(), 
@@ -524,13 +468,8 @@
                 return errorMsg;  
             }
             if ivMax >= e.size {
-<<<<<<< HEAD
-                var errorMsg = try! "Error: %s: OOBindex %i > %i".format(pn,ivMax,e.size-1);
-                try! writeln(generateErrorContext(
-=======
                 var errorMsg = "Error: %s: OOBindex %i > %i".format(pn,ivMax,e.size-1);
                 writeln(generateErrorContext(
->>>>>>> 208271c4
                                      msg=errorMsg, 
                                      lineNumber=getLineNumber(), 
                                      moduleName=getModuleName(), 
@@ -552,13 +491,8 @@
         proc ivBoolHelper(type t) throws {
             // add check to make syre IV and Y are same size
             if (gIV.size != gX.size) {
-<<<<<<< HEAD
-                var errorMsg = try! "Error: %s: size mismatch %i %i".format(pn,gIV.size,gX.size);
-                try! writeln(generateErrorContext(
-=======
                 var errorMsg = "Error: %s: size mismatch %i %i".format(pn,gIV.size,gX.size);
                 writeln(generateErrorContext(
->>>>>>> 208271c4
                                      msg=errorMsg, 
                                      lineNumber=getLineNumber(), 
                                      moduleName=getModuleName(), 
@@ -573,13 +507,8 @@
             if v {writeln("pop = ",pop,"last-scan = ",iv[iv.size-1]);try! stdout.flush();}
             var y = toSymEntry(gY,t);
             if (y.size != pop) {
-<<<<<<< HEAD
-                var errorMsg = try! "Error: %s: pop size mismatch %i %i".format(pn,pop,y.size);
-                try! writeln(generateErrorContext(
-=======
                 var errorMsg = "Error: %s: pop size mismatch %i %i".format(pn,pop,y.size);
                 writeln(generateErrorContext(
->>>>>>> 208271c4
                                      msg=errorMsg, 
                                      lineNumber=getLineNumber(), 
                                      moduleName=getModuleName(), 
@@ -621,11 +550,7 @@
             otherwise {
                 var errorMsg = notImplementedError(pn,
                      "("+dtype2str(gX.dtype)+","+dtype2str(gIV.dtype)+","+dtype2str(gY.dtype)+")");
-<<<<<<< HEAD
-                try! writeln(generateErrorContext(
-=======
-                writeln(generateErrorContext(
->>>>>>> 208271c4
+                writeln(generateErrorContext(
                                      msg=errorMsg, 
                                      lineNumber=getLineNumber(), 
                                      moduleName=getModuleName(), 
@@ -656,11 +581,7 @@
         // BAD FORM start < stop and stride is negative
         else {slice = 1..0;}
 
-<<<<<<< HEAD
-        if v {try! writeln("%s %s %i %i %i %s %s".format(cmd, name, start, stop, 
-=======
         if v {writeln("%s %s %i %i %i %s %s".format(cmd, name, start, stop, 
->>>>>>> 208271c4
                                         stride, dtype2str(dtype), value));try! stdout.flush();}
         
         var gEnt: borrowed GenSymEntry = st.lookup(name);
@@ -722,11 +643,7 @@
             otherwise {
                 var errorMsg = notImplementedError(pn,
                                         "("+dtype2str(gEnt.dtype)+","+dtype2str(dtype)+")");
-<<<<<<< HEAD
-                try! writeln(generateErrorContext(
-=======
-                writeln(generateErrorContext(
->>>>>>> 208271c4
+                writeln(generateErrorContext(
                                      msg=errorMsg, 
                                      lineNumber=getLineNumber(), 
                                      moduleName=getModuleName(), 
@@ -757,11 +674,7 @@
         // BAD FORM start < stop and stride is negative
         else {slice = 1..0;}
 
-<<<<<<< HEAD
-        if v {try! writeln("%s %s %i %i %i %s".format(cmd, name, start, stop, 
-=======
         if v {writeln("%s %s %i %i %i %s".format(cmd, name, start, stop, 
->>>>>>> 208271c4
                                                       stride, yname)); try! stdout.flush();}
 
         var gX: borrowed GenSymEntry = st.lookup(name);
@@ -769,13 +682,8 @@
 
         // add check to make syre IV and Y are same size
         if (slice.size != gY.size) {      
-<<<<<<< HEAD
-            var errorMsg = try! "Error: %s: size mismatch %i %i".format(pn,slice.size, gY.size);
-            try! writeln(generateErrorContext(
-=======
             var errorMsg = "Error: %s: size mismatch %i %i".format(pn,slice.size, gY.size);
             writeln(generateErrorContext(
->>>>>>> 208271c4
                                      msg=errorMsg, 
                                      lineNumber=getLineNumber(), 
                                      moduleName=getModuleName(), 
@@ -833,11 +741,7 @@
             otherwise {
                 var errorMsg = notImplementedError(pn,
                                      "("+dtype2str(gX.dtype)+","+dtype2str(gY.dtype)+")");
-<<<<<<< HEAD
-                try! writeln(generateErrorContext(
-=======
-                writeln(generateErrorContext(
->>>>>>> 208271c4
+                writeln(generateErrorContext(
                                      msg=errorMsg, 
                                      lineNumber=getLineNumber(), 
                                      moduleName=getModuleName(), 
