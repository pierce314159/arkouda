--- conflicted
+++ resolved
@@ -1085,7 +1085,7 @@
                     var e = toSymEntry(entry, uint(8));
                     var segsEntry = st.lookup(segsName);                   
                     var s_e = toSymEntry(segsEntry, int);
-                    warnFlag = write1DDistStrings(filename, mode, dsetName, e.a, s_e.a, DType.UInt8);
+                    warnFlag = write1DDistStrings(filename, mode, dsetName, e.a, DType.UInt8,s_e.a);
                 } otherwise {
                     var errorMsg = unrecognizedTypeError("tohdf", dtype2str(entry.dtype));
                     gsLogger.error(getModuleName(),getRoutineName(),getLineNumber(),errorMsg);            
@@ -1123,7 +1123,7 @@
      * Writes out the two pdarrays composing a Strings object to hdf5.
      */
     private proc write1DDistStrings(filename: string, mode: int, dsetName: string, A, 
-                                                                SA, array_type: DType) throws {
+                                                                array_type: DType, SA) throws {
         var prefix: string;
         var extension: string;  
         var warnFlag: bool;      
@@ -1182,20 +1182,22 @@
          * endsWithCompleteString, which indicates if the local slice array has 
          * a complete string at the end of the array.
          */
-<<<<<<< HEAD
         // initialize timer
         var t1 = new Time.Timer();
         t1.clear();
         t1.start();
 
-=======
->>>>>>> 27a1fdd5
         coforall (loc, idx) in zip(A.targetLocales(), filenames.domain) 
                   with (ref leadingSliceIndices, ref trailingSliceIndices, 
                         ref isSingleString, ref endsWithCompleteString, ref charArraySize) do on loc {
              generateValuesMetadata(idx,leadingSliceIndices, trailingSliceIndices, 
                                     isSingleString, endsWithCompleteString, charArraySize, A, SA);
         }
+
+        t1.stop();  
+        var elapsed = t1.elapsed();
+        gsLogger.debug(getModuleName(),getRoutineName(),getLineNumber(),
+                              "Time for generating all values metadata: %.17r".format(elapsed));   
                                        
         /*
          * Iterate through each locale and (1) open the hdf5 file corresponding to the
@@ -1271,14 +1273,10 @@
                 
                 if isSingleString[idx] && idx > 0 {
                     var trailingIndex = trailingSliceIndices[idx-1];
-<<<<<<< HEAD
                     var t1 = new Time.Timer();
                     t1.clear();
                     t1.start(); 
                     
-=======
-
->>>>>>> 27a1fdd5
                     if trailingIndex > -1 {
                         /*
                          * There are 1..n chars to be shuffled from the previous locale
@@ -1308,14 +1306,11 @@
                         }
   
                         charList.insert(0, trailingValuesList);
-<<<<<<< HEAD
                         t1.stop();  
                         var elapsed = t1.elapsed();
                         gsLogger.debug(getModuleName(),getRoutineName(),getLineNumber(),
                             "Time to adjust single string starting chars for locale %i: %.17r".format(
                                            idx,elapsed));  
-=======
->>>>>>> 27a1fdd5
                     }
                 }
 
@@ -1335,7 +1330,6 @@
                     on Locales[idx+1] {
                         const locDom = A.localSubdomain();
                         var sliceList: list(uint(8), parSafe=false);
-<<<<<<< HEAD
                         var t1 = new Time.Timer();
                         t1.clear();
                         t1.start(); 
@@ -1346,9 +1340,6 @@
                         gsLogger.debug(getModuleName(),getRoutineName(),getLineNumber(),
                                         "leadingSlice: %t for locale %i".format(
                                                  leadingSlice,here.id));                             
-=======
-
->>>>>>> 27a1fdd5
                         /*
                          * Iterate through the local slice values for the next locale and add
                          * each to the sliceList until the null uint(8) character is reached;
@@ -1365,14 +1356,11 @@
                         gsLogger.debug(getModuleName(),getRoutineName(),getLineNumber(),
                                         "sliceList: %t for locale %i".format(sliceList,here.id));                         
                         charList.extend(sliceList);   
-<<<<<<< HEAD
                         t1.stop();  
                         var elapsed = t1.elapsed();
                         gsLogger.debug(getModuleName(),getRoutineName(),getLineNumber(),
                             "Time to shuffle chars to complete last string for locale %i: %.17r".format(
                                                    idx,elapsed)); 
-=======
->>>>>>> 27a1fdd5
                     }
                 }
 
@@ -1708,11 +1696,17 @@
      */
     proc generateFilenames(prefix : string, extension : string, A) : [] string throws { 
         // Generate the filenames based upon the number of targetLocales.
+        var t1 = new Time.Timer();
+        t1.clear();
+        t1.start(); 
         var filenames: [0..#A.targetLocales().size] string;
         for i in 0..#A.targetLocales().size {
             filenames[i] = generateFilename(prefix, extension, i);
         }
-   
+        t1.stop();  
+        var elapsed = t1.elapsed();
+        gsLogger.debug(getModuleName(),getRoutineName(),getLineNumber(),
+                                  "Time to generateFilenames: %.17r".format(elapsed));    
         return filenames;
     }
 
@@ -1736,6 +1730,11 @@
                                             A, group: string) throws {
       // if appending, make sure number of files hasn't changed and all are present
       var warnFlag: bool;
+
+      // initialize timer
+      var t1 = new Time.Timer();
+      t1.clear();
+      t1.start();
       
       /*
        * Generate a list of matching filenames to test against. If in 
@@ -1828,7 +1827,11 @@
                                     routineName=getRoutineName(), 
                                     moduleName=getModuleName(), 
                                     errorClass='IllegalArgumentError');
-        }        
+        }  
+        t1.stop();  
+        var elapsed = t1.elapsed();
+        gsLogger.debug(getModuleName(),getRoutineName(),getLineNumber(),
+                                             "Time to process file names: %.17r".format(elapsed));        
         return warnFlag;
     }
 
@@ -1841,6 +1844,11 @@
     proc processFilenames(filenames: [] string, matchingFilenames: [] string, mode: int, A) throws {
       // if appending, make sure number of files hasn't changed and all are present
       var warnFlag: bool;
+
+      // initialize timer
+      var t1 = new Time.Timer();
+      t1.clear();
+      t1.start();
 
       if (mode == APPEND) {
           var allexist = true;
@@ -1923,7 +1931,11 @@
                                      routineName=getRoutineName(), 
                                      moduleName=getModuleName(), 
                                      errorClass='IllegalArgumentError');            
-        }       
+        }    
+        t1.stop();  
+        var elapsed = t1.elapsed();
+        gsLogger.debug(getModuleName(),getRoutineName(),getLineNumber(),
+                                       "Time to process file names: %.17r".format(elapsed));        
 
         return warnFlag;
     }
@@ -1961,6 +1973,10 @@
          * array has the null uint(8) as the final character, which means the final 
          * string in the locale is complete (does not span to the next locale).
          */
+        // initialize timer
+        var t1 = new Time.Timer();
+        t1.clear();
+        t1.start();
         on Locales[idx] {
             const locDom = A.localSubdomain();
             const segsLocDom = SA.localSubdomain();
@@ -2073,14 +2089,11 @@
                 trailingSliceIndices[idx] = -1;
             }
         }
-<<<<<<< HEAD
         t1.stop();  
         var elapsed = t1.elapsed();
 
         try! gsLogger.debug(getModuleName(),getRoutineName(),getLineNumber(),
                         "Time to generateValuesMetadata for locale %i: %.17r".format(idx,elapsed)); 
-=======
->>>>>>> 27a1fdd5
     }
     
     /*
@@ -2091,6 +2104,11 @@
     private proc sliceToValuesAndSegments(rawChars) throws {
         var charList: list(uint(8), parSafe=false);
         var indices: list(int, parSafe=false);
+
+        // initialize timer
+        var t1 = new Time.Timer();
+        t1.clear();
+        t1.start();
 
         //initialize segments with index to first char in values
         indices.append(0);
@@ -2108,6 +2126,10 @@
             }
         }
 
+        t1.stop();  
+        var elapsed = t1.elapsed();
+        gsLogger.debug(getModuleName(),getRoutineName(),getLineNumber(),
+                      "Time to convert raw chars via sliceToValuesAndSegments: %.17r".format(elapsed)); 
         return (charList, indices);
     }
 
@@ -2124,7 +2146,11 @@
         var valuesList: list(uint(8), parSafe=false);
         var indices: list(int);
         var i: int = 0;
-        indices.append(0);   
+        indices.append(0);
+        // initialize timer
+        var t1 = new Time.Timer();
+        t1.clear();
+        t1.start();       
         var segmentsBound = charList.size - sliceIndex - 1;
 
         for value in charList(sliceIndex..charList.size-1)  {
@@ -2140,7 +2166,10 @@
             }
             i+=1;
         }
-
+        t1.stop();  
+        var elapsed = t1.elapsed();
+        gsLogger.debug(getModuleName(),getRoutineName(),getLineNumber(),
+                                  "Time to adjustForLeadingSlice: %.17r".format(elapsed)); 
         return (valuesList,indices);
     }
     
@@ -2178,7 +2207,9 @@
         var indices: list(int);
         var i: int = 0;
         indices.append(0);
-
+        var t1 = new Time.Timer();
+        t1.clear();
+        t1.start();  
         for value in charList(0..sliceIndex-1)  {
             valuesList.append(value:uint(8));
             if value == NULL_STRINGS_VALUE && i < sliceIndex-1 {
@@ -2186,7 +2217,10 @@
             }
             i+=1;
         }
-
+        t1.stop();  
+        var elapsed = t1.elapsed();
+        gsLogger.debug(getModuleName(),getRoutineName(),getLineNumber(),
+                                  "Time to adjustForTrailingSlice: %.17r".format(elapsed)); 
         return (valuesList,indices);
     }
 
@@ -2248,6 +2282,10 @@
      */
     private proc writeStringsToHdf(fileId: int, group: string, 
                               valuesList: list(uint(8)), segmentsList: list(int)) throws {
+        // initialize timer
+        var t1 = new Time.Timer();
+        t1.clear();
+        t1.start();
         H5LTmake_dataset_WAR(fileId, '/%s/values'.format(group).c_str(), 1,
                      c_ptrTo([valuesList.size:uint(64)]), getHDF5Type(uint(8)),
                             c_ptrTo(valuesList.toArray()));
@@ -2255,6 +2293,12 @@
         H5LTmake_dataset_WAR(fileId, '/%s/segments'.format(group).c_str(), 1,
                      c_ptrTo([segmentsList.size:uint(64)]),getHDF5Type(int),
                            c_ptrTo(segmentsList.toArray()));
+                           
+        t1.stop();  
+        var elapsed = t1.elapsed();
+        gsLogger.debug(getModuleName(),getRoutineName(),getLineNumber(),
+                                  "Time for writing Strings to hdf5: %.17r".format(elapsed));        
+
     }
     
     /*
