--- conflicted
+++ resolved
@@ -21,7 +21,6 @@
     config const APPEND: int = 1;
 
     /*
-<<<<<<< HEAD
      * Creates a pdarray server-side and returns the SymTab name used to
      * retrieve the pdarray from the SymTab.
      */
@@ -31,78 +30,8 @@
         var dtype = str2dtype(try! dtypeBytes.decode());
         var size = try! sizeBytes:int;
         var tmpf:file;
-=======
-      Engin: fwiw, if you want to achieve the above, you can:
-
-        return b"Array: %i %|t".format(arrayBytes.length, arrayBytes);
-
-      But I think the main problem is how to separate the length from the data
-    */
-    return arrayBytes;
-  }
-
-  class DatasetNotFoundError: Error { proc init() {} }
-  class NotHDF5FileError: Error { proc init() {} }
-  class MismatchedAppendError: Error { proc init() {} }
-  class WriteModeError: Error { proc init() {} }
-  class SegArrayError: Error { proc init() {} }
-
-  proc decode_json(json: string, size: int) throws {
-    var f = opentmp();
-    var w = f.writer();
-    w.write(json);
-    w.close();
-    var r = f.reader(start=0);
-    var array: [0..#size] string;
-    r.readf("%jt", array);
-    r.close();
-    f.close();
-    return array;
-  }
-
-  proc lshdfMsg(cmd: string, payload: bytes, st: borrowed SymTab): string throws {
-    // reqMsg: "lshdf [<json_filename>]"
-    use Spawn;
-    const tmpfile = "/tmp/arkouda.lshdf.output";
-    var repMsg: string;
-    var (jsonfile) = payload.decode().splitMsgToTuple(1);
-    var filename: string;
-    try {
-      filename = decode_json(jsonfile, 1)[0];
-    } catch {
-      return try! "Error: could not decode json filenames via tempfile (%i files: %s)".format(1, jsonfile);
-    }
-    // Attempt to interpret filename as a glob expression and ls the first result
-    var tmp = glob(filename);
-    if GenSymIO_DEBUG {
-      writeln(try! "glob expanded %s to %i files".format(filename, tmp.size));
-    }
-    if tmp.size <= 0 {
-      return try! "Error: no files matching %s".format(filename);
-    }
-    filename = tmp[tmp.domain.first];
-    var exitCode: int;
-    try {
-      if exists(tmpfile) {
-        remove(tmpfile);
-      }
-      var cmd = try! "h5ls \"%s\" > \"%s\" 2>&1".format(filename, tmpfile);
-      var sub = spawnshell(cmd);
-      // sub.stdout.readstring(repMsg);
-      sub.wait();
-      exitCode = sub.exit_status;
-      var f = open(tmpfile, iomode.r);
-      var r = f.reader(start=0);
-      r.readstring(repMsg);
-      r.close();
-      f.close();
-      remove(tmpfile);
-    } catch {
-      return "Error: failed to spawn process and read output";
-    }
->>>>>>> 503d501e
-
-        // Write the data payload cmposing the pdarray to a memory buffer
+
+        // Write the data payload composing the pdarray to a memory buffer
         try {
             tmpf = openmem();
             var tmpw = tmpf.writer(kind=iobig);
@@ -112,7 +41,6 @@
             return "Error: Could not write to memory buffer";
         }
 
-<<<<<<< HEAD
         // Get the next name from the SymTab cache
         var rname = st.nextName();
 
@@ -157,118 +85,6 @@
          * newly-created pdarray
          */
         return try! "created " + st.attrib(rname);
-=======
-    var segArrayFlags: [filedom] bool;
-    var dclasses: [filedom] C_HDF5.hid_t;
-    var bytesizes: [filedom] int;
-    var signFlags: [filedom] bool;
-    for (i, fname) in zip(filedom, filenames) {
-      try {
-        (segArrayFlags[i], dclasses[i], bytesizes[i], signFlags[i]) = get_dtype(fname, dsetName);
-      } catch e: FileNotFoundError {
-        return try! "Error: file not found: %s".format(fname);
-      } catch e: PermissionError {
-        return try! "Error: permission error on %s".format(fname);
-      } catch e: DatasetNotFoundError {
-        return try! "Error: dataset %s not found in file %s".format(dsetName, fname);
-      } catch e: NotHDF5FileError {
-        return try! "Error: cannot open as HDF5 file %s".format(fname);
-      } catch e: SegArrayError {
-        return try! "Error: expected segmented array but could not find sub-datasets '%s' and '%s'".format(SEGARRAY_OFFSET_NAME, SEGARRAY_VALUE_NAME);
-      } catch {
-        // Need a catch-all for non-throwing function
-        return try! "Error: unknown cause";
-      }
-    }
-    const isSegArray = segArrayFlags[filedom.first];
-    const dataclass = dclasses[filedom.first];
-    const bytesize = bytesizes[filedom.first];
-    const isSigned = signFlags[filedom.first];
-    for (name, sa, dc, bs, sf) in zip(filenames, segArrayFlags, dclasses, bytesizes, signFlags) {
-      if (sa != isSegArray) || (dc != dataclass) || (bs != bytesize) || (sf != isSigned) {
-        return try! "Error: inconsistent dtype in dataset %s of file %s".format(dsetName, name);
-      }
-    }
-    if GenSymIO_DEBUG {
-      writeln("Verified all dtypes across files");
-    }
-    var subdoms: [filedom] domain(1);
-    var segSubdoms: [filedom] domain(1);
-    var len: int;
-    var nSeg: int;
-    try {
-      if isSegArray {
-        (segSubdoms, nSeg) = get_subdoms(filenames, dsetName + "/" + SEGARRAY_OFFSET_NAME);
-        (subdoms, len) = get_subdoms(filenames, dsetName + "/" + SEGARRAY_VALUE_NAME);
-      } else {
-        (subdoms, len) = get_subdoms(filenames, dsetName);
-      }
-    } catch e: HDF5RankError {
-      return notImplementedError("readhdf", try! "Rank %i arrays".format(e.rank));
-    } catch {
-      return try! "Error: unknown cause";
-    }
-    if GenSymIO_DEBUG {
-      writeln("Got subdomains and total length");
-    }
-    select (isSegArray, dataclass) {
-    when (true, C_HDF5.H5T_INTEGER) {
-      if (bytesize != 1) || isSigned {
-        return try! "Error: detected unhandled datatype: segmented? %t, class %i, size %i, signed? %t".format(isSegArray, dataclass, bytesize, isSigned);
-      }
-      var entrySeg = new shared SymEntry(nSeg, int);
-      read_files_into_distributed_array(entrySeg.a, segSubdoms, filenames, dsetName + "/" + SEGARRAY_OFFSET_NAME);
-      fixupSegBoundaries(entrySeg.a, segSubdoms, subdoms);
-      var entryVal = new shared SymEntry(len, uint(8));
-      read_files_into_distributed_array(entryVal.a, subdoms, filenames, dsetName + "/" + SEGARRAY_VALUE_NAME);
-      var segName = st.nextName();
-      st.addEntry(segName, entrySeg);
-      var valName = st.nextName();
-      st.addEntry(valName, entryVal);
-      return try! "created " + st.attrib(segName) + " +created " + st.attrib(valName);
-    }
-    when (false, C_HDF5.H5T_INTEGER) {
-      var entryInt = new shared SymEntry(len, int);
-      if GenSymIO_DEBUG {
-        writeln("Initialized int entry"); try! stdout.flush();
-      }
-      read_files_into_distributed_array(entryInt.a, subdoms, filenames, dsetName);
-      var rname = st.nextName();
-      st.addEntry(rname, entryInt);
-      return try! "created " + st.attrib(rname);
-    }
-    when (false, C_HDF5.H5T_FLOAT) {
-      var entryReal = new shared SymEntry(len, real);
-      if GenSymIO_DEBUG {
-        writeln("Initialized float entry"); try! stdout.flush();
-      }
-      read_files_into_distributed_array(entryReal.a, subdoms, filenames, dsetName);
-      var rname = st.nextName();
-      st.addEntry(rname, entryReal);
-      return try! "created " + st.attrib(rname);
-    }
-    otherwise {
-      return try! "Error: detected unhandled datatype: segmented? %t, class %i, size %i, signed? %t".format(isSegArray, dataclass, bytesize, isSigned);
-    }
-    }
-  }
-
-  /* Read datasets from HDF5 files into arkouda symbol table. */
-  proc readAllHdfMsg(cmd: string, payload: bytes, st: borrowed SymTab): string throws {
-    // reqMsg = "readAllHdf <ndsets> <nfiles> [<json_dsetname>] | [<json_filenames>]"
-    var repMsg: string;
-    // May need a more robust delimiter then " | "
-    var (ndsetsStr, nfilesStr, arraysStr) = payload.decode().splitMsgToTuple(3);
-    var (jsondsets, jsonfiles) = arraysStr.splitMsgToTuple(" | ",2);
-    var ndsets = try! ndsetsStr:int;
-    var nfiles = try! nfilesStr:int;
-    var dsetlist: [0..#ndsets] string;
-    var filelist: [0..#nfiles] string;
-    try {
-      dsetlist = decode_json(jsondsets, ndsets);
-    } catch {
-      return try! "Error: could not decode json dataset names via tempfile (%i files: %s)".format(ndsets, jsondsets);
->>>>>>> 503d501e
     }
 
     /*
@@ -323,6 +139,7 @@
     class DatasetNotFoundError: Error {proc init() {}}
     class NotHDF5FileError: Error {proc init() {}}
     class MismatchedAppendError: Error {proc init() {}}
+    class WriteModeError: Error { proc init() {} }
     class SegArrayError: Error {proc init() {}}
 
     /*
@@ -912,7 +729,11 @@
             select entry.dtype {
                 when DType.Int64 {
                     var e = toSymEntry(entry, int);
-                    warnFlag = write1DDistArray(filename, mode, dsetName, e.a, DType.Int64);
+                    if isStringsSegmentsDataset(dsetName) {
+                        warnFlag = write1DDistStrings(filename, mode, dsetName, e.a, DType.Int64);
+                    } else {
+                        warnFlag = write1DDistArray(filename, mode, dsetName, e.a, DType.Int64);
+                    }
                 }
                 when DType.Float64 {
                     var e = toSymEntry(entry, real);
@@ -924,7 +745,7 @@
                 }
                 when DType.UInt8 {
                     var e = toSymEntry(entry, uint(8));
-                    warnFlag = write1DDistArray(filename, mode, dsetName, e.a, DType.UInt8);
+                    warnFlag = write1DDistStrings(filename, mode, dsetName, e.a, DType.UInt8);
                 } otherwise {
                     return unrecognizedTypeError("tohdf", dtype2str(entry.dtype));
                 }
@@ -934,6 +755,9 @@
         } catch e: MismatchedAppendError {
               return "Error: appending to existing files must be done with the same number" +
                       "of locales. Try saving with a different directory or filename prefix?";
+        } catch e: WriteModeError {
+              return "Error: cannot append the non-existent file %s. Please save the file in " +
+              "standard truncate mode".format(filename);
         } catch e: Error {
               return "Error: problem writing to file %s".format(e);
         }
@@ -944,100 +768,31 @@
         }
     }
 
-    private proc write1DDistArray(filename: string, mode: int, dsetName: string, A, 
-                                                                 array_type: DType) throws {
-      /* Output is 1 file per locale named <filename>_<loc>, and a dataset
-      named <dsetName> is created in each one. If mode==1 (append) and the
-      correct number of files already exists, then a new dataset named
-      <dsetName> will be created in each. Strongly recommend only using
-      append mode to write arrays with the same domain. */
-
-      var warnFlag = false;
-      const fields = filename.split(".");
-      var prefix: string;
-      var extension: string;
-      var group: string;
-
-      /*
-       * If this is either a Strings values or Strings segments dataset, 
-       * generate the group name which will be used to create the hdf5
-       * group used to organize the Strings values and segments entries.
-       */
-      if isStringsValuesDataset(dsetName) || isStringsSegmentsDataset(dsetName) {
-          var rawGroupName = dsetName.split('STRINGS');
-          group = getGroup(rawGroupName[1]);
-      }
+    /*
+     * Writes out the two pdarrays composing a Strings object to hdf5.
+     */
+    private proc write1DDistStrings(filename: string, mode: int, dsetName: string, A, 
+                                                                array_type: DType) throws {
+        var prefix: string;
+        var extension: string;  
+        var warnFlag: bool;      
+        
+        (prefix,extension) = getFileMetadata(filename);
  
-      if fields.size == 1 || fields[fields.domain.high].count(pathSep) > 0 { 
-          prefix = filename;
-          extension = "";
-      } else {
-          prefix = ".".join(fields#(fields.size-1)); // take all but the last
-          extension = "." + fields[fields.domain.high];
-      }
-
-      // Generate the filenames based upon the number of targetLocales.
-      var filenames: [0..#A.targetLocales().size] string;
-      for i in 0..#A.targetLocales().size {
-          filenames[i] = try! "%s_LOCALE%s%s".format(prefix, i:string, extension);
-      }
-
-      var matchingFilenames = glob(try! "%s_LOCALE*%s".format(prefix, extension));
-      // if appending, make sure number of files hasn't changed and all are present
-      if (mode == APPEND) {
-          var allexist = true;
-          for f in filenames {
-            allexist &= try! exists(f);
-          }
-
-          if !allexist || (matchingFilenames.size != filenames.size) {
-              throw new owned MismatchedAppendError();
-          }
-      } else if mode == TRUNCATE { // if truncating, create new file per locale
-          if matchingFilenames.size > 0 {
-              warnFlag = true;
-          }
-
-          for loc in 0..#A.targetLocales().size {
-              /*
-               * When done with a coforall over locales, only locale 0's file gets created
-               * correctly, whereas hhe other locales' files have corrupted headers.
-               */
-              //filenames[loc] = try! "%s_LOCALE%s%s".format(prefix, loc:string, extension);
-              var file_id: C_HDF5.hid_t;
-
-              if GenSymIO_DEBUG {
-                  writeln("Creating or truncating file");
-              }
-
-              file_id = C_HDF5.H5Fcreate(filenames[loc].c_str(), C_HDF5.H5F_ACC_TRUNC,
-                                                        C_HDF5.H5P_DEFAULT, C_HDF5.H5P_DEFAULT);
-
-              if file_id < 0 { // Negative file_id means error
-                  throw new owned FileNotFoundError();
-              }
-
-              /*
-               * If DType is UInt8, need to create Strings group to enable read/load with the
-               * Arkouda infrastructure. The Strings group contains two datasets for each locale
-               * and therefore each hdf5 file: (1) segments, which are the indices for the 
-               * Strings values embedded in the string binary and (2) values, which are the 
-               * corresponding Strings values within a null-delimited Chapel bytes object.
-               */
-              if isStringsValuesDataset(dsetName) {
-                  prepareStringsGroup(file_id, group);
-              }
-
-              /*
-               * Close the file now that it has been created and, if applicable, the 
-               * Strings group derived from the dsetName has been created.
-               */
-              C_HDF5.H5Fclose(file_id);
-           }
-       } else {
-           throw new IllegalArgumentError("The mode %t is invalid".format(mode));
-       }
-
+        // Generate the filenames based upon the number of targetLocales.
+        var filenames = generateFilenames(prefix, extension, A);
+        
+        //Generate a list of matching filenames to test against. 
+        var matchingFilenames = getMatchingFilenames(prefix, extension);
+        
+        var group = getGroup(dsetName); 
+ 
+        if isStringsValuesDataset(dsetName) {
+            warnFlag = processFilenames(filenames, matchingFilenames, mode, A, group);
+        } else {
+            warnFlag = false;
+        }
+        
            /*
             * The indices object, which applies to a Strings values data and is a 
             * globally-scoped PrivateSpace array, contains the slice index for each 
@@ -1173,195 +928,195 @@
                   }
               }
            }
-
-           /*
-            * Iterate through each locale and (1) open the hdf5 file corresponding to the
-            * locale (2) prepare pdarray(s) to be written (3) write pdarray(s) to open
-            * hdf5 file and (4) close the hdf5 file
-            */
-            coforall (loc, idx) in zip(A.targetLocales(), filenames.domain) with 
-                            (ref indices, ref localeValuesIndexStart, ref forwardShuffleSliceIndices,
-                                    ref localeValuesIndexEnd) do on loc {
-              const myFilename = filenames[idx];
-              if GenSymIO_DEBUG {
+                                                       
+        /*
+         * Iterate through each locale and (1) open the hdf5 file corresponding to the
+         * locale (2) prepare pdarray(s) to be written (3) write pdarray(s) to open
+         * hdf5 file and (4) close the hdf5 file
+         */
+        coforall (loc, idx) in zip(A.targetLocales(), filenames.domain) with 
+                        (ref indices, ref localeValuesIndexStart, ref forwardShuffleSliceIndices,
+                                ref localeValuesIndexEnd) do on loc {
+            const myFilename = filenames[idx];
+            if GenSymIO_DEBUG {
                 writeln(try! "%s exists? %t".format(myFilename, exists(myFilename)));
-              }
-              var myFileID = C_HDF5.H5Fopen(myFilename.c_str(), 
-                                           C_HDF5.H5F_ACC_RDWR, C_HDF5.H5P_DEFAULT);
-              const locDom = A.localSubdomain();
-              var dims: [0..#1] C_HDF5.hsize_t;
-              dims[0] = locDom.size: C_HDF5.hsize_t;
-              var myDsetName = "/" + dsetName;
-
-              use C_HDF5.HDF5_WAR;
-
+            }
+            var myFileID = C_HDF5.H5Fopen(myFilename.c_str(), 
+                                       C_HDF5.H5F_ACC_RDWR, C_HDF5.H5P_DEFAULT);
+            const locDom = A.localSubdomain();
+            var dims: [0..#1] C_HDF5.hsize_t;
+            dims[0] = locDom.size: C_HDF5.hsize_t;
+            var myDsetName = "/" + dsetName;
+
+            use C_HDF5.HDF5_WAR;
+
+          /*
+           * A Strings values or segments dataset is handled differently because a string  
+           * can span multiple locales since each string is composed of 1..n uint(8) 
+           * characters. Accordingly, the first step in writing the local slice to hdf5 
+           * is to verify if this is indeed a Strings values or segments dataset.
+           */
+          if isStringsValuesDataset(dsetName) {
+            /*
+             * Since this is Strings values array, confirm if it's in append mode. If
+             * so, the Strings dataset is going to be appended to an hdf5 file as a 
+             * set of values and segments arrays within a group named after the 
+             * dsetName parameter.
+             */
+            if mode == APPEND {
+                prepareStringsGroup(myFileID, group);
+            }
+
+            /*
+             * Since this is a Strings values array, there is a possibility that 1..n
+             * strings span two neighboring locales; this possibility is checked by
+             * seeing if the final character in the local slice is the null uint(8)
+             * character. If it is not, then the last string is only a partial string.
+             */
+            if A.localSlice(locDom).back() != NULL_STRINGS_VALUE {
               /*
-               * A Strings values or segments dataset is handled differently because a string  
-               * can span multiple locales since each string is composed of 1..n uint(8) 
-               * characters. Accordingly, the first step in writing the local slice to hdf5 
-               * is to verify if this is indeed a Strings values or segments dataset.
+               * Since the last value of the local slice is other than the uint(8) null
+               * character, this means the last string in the current, local slice spans 
+               * the current AND next locale. Consequently, need to do the following:
+               * 1. Add all current locale slice values to a list
+               * 2. Obtain remaining uint(8) values from the next locale
                */
-              if isStringsValuesDataset(dsetName) {
+              var charList = convertLocalSliceToList(A, locDom);
+
+              /*
+               * On the next locale do the following:
+               * 
+               * 1. Retrieve the non-null uint(8) chars from the start of the local 
+               *    slice until the next null uint(8) character is encountered
+               * 2. Add to the newly-created charList
+               */
+              on Locales[idx+1] {
+                const locDom = A.localSubdomain();
+
                 /*
-                 * Since this is Strings values array, confirm if it's in append mode. If
-                 * so, the Strings dataset is going to be appended to an hdf5 file as a 
-                 * set of values and segments arrays within a group named after the 
-                 * dsetName parameter.
+                 * Iterate through the local slice values for the next locale and add
+                 * each to the charList, which is the local slice corresponding to the
+                 * current locale, until the null uint(8) character is reached. This 
+                 * subset of chars corresponds to the chars that complete the string 
+                 * at the end of the current locale
                  */
-                if mode == APPEND {
-                    prepareStringsGroup(myFileID, group);
-                }
+                 for (value, i) in zip(A.localSlice(locDom),
+                                                  0..A.localSlice(locDom).size-1) {
+                   if value != NULL_STRINGS_VALUE {
+                     charList.append(value:uint(8));
+                   } else {
+                       break;
+                   }
+                 }
+               }
+
+               /* 
+                * To prepare for writing revised values array to hdf5, do the following:
+                * 1. Add null uint(8) char to the end of the array so reads work correctly
+                * 2. Adjust the dims[0] value, which is the revised length of the valuesList
+                */
+               charList.append(NULL_STRINGS_VALUE);
+
+               var sliceIndex = indices[idx]:int;
+               var valuesList: list(uint(8), parSafe=true);
+
+               /*
+                * Now check to see if the current locale contains chars from the previous 
+                * locale by checking the sliceIndex. If the sliceIndex > -1, this means that 
+                * the charList contains chars that compose the last string from the previous 
+                * locale. If so, generate a new valuesList that has those values sliced
+                * from the charList
+                */
+                if sliceIndex > -1 {
+                    valuesList = adjustForStringSlices(sliceIndex, charList);
+                } else {
+                    valuesList = charList;
+                }
+
+                // Update the dimensions per the possibly re-sized valuesList
+                dims[0] = valuesList.size:uint(64);
 
                 /*
-                 * Since this is a Strings values array, there is a possibility that 1..n
-                 * strings span two neighboring locales; this possibility is checked by
-                 * seeing if the final character in the local slice is the null uint(8)
-                 * character. If it is not, then the last string is only a partial string.
+                 * Write the valuesList containing the uint(8) characters missing from the
+                 * current locale slice along with retrieved from the next locale to hdf5
                  */
-                if A.localSlice(locDom).back() != NULL_STRINGS_VALUE {
+                H5LTmake_dataset_WAR(myFileID, '/%s/values'.format(group).c_str(), 1,
+                        c_ptrTo(dims), getHDF5Type(A.eltType), c_ptrTo(valuesList.toArray()));
+
+                /*
+                 * Generate zero-based end index for values chunk written to hdf and write
+                 * to the Strings hdf5 group; this value will be used to calculate the 
+                 * global segments start and end indices that are used to shuffle Strings
+                 * segments as needed to match Strings values and segments for each locale
+                 * and, consequently, each hdf5 file.
+                 */
+                var valuesEndIndex = [valuesList.size-1];
+                H5LTmake_dataset_WAR(myFileID, '/%s/values-index-bounds'.format(group).c_str(), 
+                                    1, c_ptrTo([valuesEndIndex.size]), getHDF5Type(int),
+                                    c_ptrTo(valuesEndIndex));
+              } else {
                   /*
-                   * Since the last value of the local slice is other than the uint(8) null
-                   * character, this means the last string in the current, local slice spans 
-                   * the current AND next locale. Consequently, need to do the following:
-                   * 1. Add all current locale slice values to a list
-                   * 2. Obtain remaining uint(8) values from the next locale
+                   * The local slice ends with the uint(8) null character, which is the 
+                   * required value to ensure correct read logic, so next check to see if 
+                   * this local slice contains 1..n chars that compose a string from the 
+                   * previous locale.
                    */
-                  var charList = convertLocalSliceToList(A, locDom);
-
-                  /*
-                   * On the next locale do the following:
-                   * 
-                   * 1. Retrieve the non-null uint(8) chars from the start of the local 
-                   *    slice until the next null uint(8) character is encountered
-                   * 2. Add to the newly-created charList
-                   */
-                  on Locales[idx+1] {
-                    const locDom = A.localSubdomain();
-
-                    /*
-                     * Iterate through the local slice values for the next locale and add
-                     * each to the charList, which is the local slice corresponding to the
-                     * current locale, until the null uint(8) character is reached. This 
-                     * subset of chars corresponds to the chars that complete the string 
-                     * at the end of the current locale
-                     */
-                     for (value, i) in zip(A.localSlice(locDom),
-                                                      0..A.localSlice(locDom).size-1) {
-                       if value != NULL_STRINGS_VALUE {
-                         charList.append(value:uint(8));
-                       } else {
-                           break;
-                       }
-                     }
-                   }
-
-                   /* 
-                    * To prepare for writing revised values array to hdf5, do the following:
-                    * 1. Add null uint(8) char to the end of the array so reads work correctly
-                    * 2. Adjust the dims[0] value, which is the revised length of the valuesList
-                    */
-                   charList.append(NULL_STRINGS_VALUE);
-
-                   var sliceIndex = indices[idx]:int;
-                   var valuesList: list(uint(8), parSafe=true);
-
-                   /*
-                    * Now check to see if the current locale contains chars from the previous 
-                    * locale by checking the sliceIndex. If the sliceIndex > -1, this means that 
-                    * the charList contains chars that compose the last string from the previous 
-                    * locale. If so, generate a new valuesList that has those values sliced
-                    * from the charList
-                    */
-                    if sliceIndex > -1 {
-                        valuesList = adjustForStringSlices(sliceIndex, charList);
-                    } else {
-                        valuesList = charList;
-                    }
-
-                    // Update the dimensions per the possibly re-sized valuesList
-                    dims[0] = valuesList.size:uint(64);
-
-                    /*
-                     * Write the valuesList containing the uint(8) characters missing from the
-                     * current locale slice along with retrieved from the next locale to hdf5
-                     */
-                    H5LTmake_dataset_WAR(myFileID, '/%s/values'.format(group).c_str(), 1,
-                            c_ptrTo(dims), getHDF5Type(A.eltType), c_ptrTo(valuesList.toArray()));
-
-                    /*
-                     * Generate zero-based end index for values chunk written to hdf and write
-                     * to the Strings hdf5 group; this value will be used to calculate the 
-                     * global segments start and end indices that are used to shuffle Strings
-                     * segments as needed to match Strings values and segments for each locale
-                     * and, consequently, each hdf5 file.
-                     */
-                    var valuesEndIndex = [valuesList.size-1];
-                    H5LTmake_dataset_WAR(myFileID, '/%s/values-index-bounds'.format(group).c_str(), 
-                                        1, c_ptrTo([valuesEndIndex.size]), getHDF5Type(int),
-                                        c_ptrTo(valuesEndIndex));
+                  var sliceIndex = indices[idx]:int;
+
+                  if sliceIndex == -1 {
+                      /*
+                       * The local slice ends with the uint(8) null character, which means it's
+                       * last string does not span two locales. Since the local slice also 
+                       * not does not contain chars from previous locale, simply write the 
+                       * Strings values slice out to hdf5.
+                       */
+                      H5LTmake_dataset_WAR(myFileID, '/%s/values'.format(group).c_str(), 1,
+                              c_ptrTo(dims), getHDF5Type(A.eltType), c_ptrTo(A.localSlice(locDom)));
+
+                      /*
+                       * Generate zero-based end index for values chunk written to hdf and write
+                       * to the Strings hdf5 group; this value will be used to calculate the 
+                       * global segments start and end indices that are used to shuffle Strings
+                       * segments as needed to match Strings values and segments for each locale
+                       * and, consequently, each hdf5 file.
+                       */
+                      var valuesEndIndex = [A.localSlice(locDom).size-1];
+                      H5LTmake_dataset_WAR(myFileID, 
+                              '/%s/values-index-bounds'.format(group).c_str(), 
+                              1, c_ptrTo([[valuesEndIndex.size:uint(64)]]), getHDF5Type(int), 
+                              c_ptrTo(valuesEndIndex));
                   } else {
                       /*
-                       * The local slice ends with the uint(8) null character, which is the 
-                       * required value to ensure correct read logic, so next check to see if 
-                       * this local slice contains 1..n chars that compose a string from the 
-                       * previous locale.
+                       * The local slice does contain chars from previous locale, so (1)
+                       * generate a corresponding Strings value list that can be sliced,
+                       * and (2) adjust the Strings values list by slicing the chars out
+                       * that correspond to chars from previous locale, and (3) adjust 
+                       * the dims value per the size of the updated Strings value list. 
                        */
-                      var sliceIndex = indices[idx]:int;
-
-                      if sliceIndex == -1 {
-                          /*
-                           * The local slice ends with the uint(8) null character, which means it's
-                           * last string does not span two locales. Since the local slice also 
-                           * not does not contain chars from previous locale, simply write the 
-                           * Strings values slice out to hdf5.
-                           */
-                          H5LTmake_dataset_WAR(myFileID, '/%s/values'.format(group).c_str(), 1,
-                                  c_ptrTo(dims), getHDF5Type(A.eltType), c_ptrTo(A.localSlice(locDom)));
-
-                          /*
-                           * Generate zero-based end index for values chunk written to hdf and write
-                           * to the Strings hdf5 group; this value will be used to calculate the 
-                           * global segments start and end indices that are used to shuffle Strings
-                           * segments as needed to match Strings values and segments for each locale
-                           * and, consequently, each hdf5 file.
-                           */
-                          var valuesEndIndex = [A.localSlice(locDom).size-1];
-                          H5LTmake_dataset_WAR(myFileID, 
+                      var valuesList = adjustForStringSlices(sliceIndex, 
+                              convertLocalSliceToList(A, locDom));
+
+                      // Update the dimensions per the re-sized Strings values list
+                      dims[0] = valuesList.size:uint(64);
+
+                      H5LTmake_dataset_WAR(myFileID, '/%s/values'.format(group).c_str(), 1,
+                                        c_ptrTo(dims), getHDF5Type(A.eltType),
+                                        c_ptrTo(valuesList.toArray()));
+
+                      /*
+                       * Generate zero-based end index for values chunk written to hdf and write
+                       * to the Strings hdf5 group; this value will be used to calculate the 
+                       * global segments start and end indices that are used to shuffle Strings
+                       * segments as needed to match Strings values and segments for each locale
+                       * and, consequently, each hdf5 file.
+                       */
+                      var valuesEndIndex = [valuesList.size-1];
+                      H5LTmake_dataset_WAR(myFileID, 
                                   '/%s/values-index-bounds'.format(group).c_str(), 
-                                  1, c_ptrTo([[valuesEndIndex.size:uint(64)]]), getHDF5Type(int), 
+                                  1, c_ptrTo([valuesEndIndex.size:uint(64)]), getHDF5Type(int),
                                   c_ptrTo(valuesEndIndex));
-                      } else {
-                          /*
-                           * The local slice does contain chars from previous locale, so (1)
-                           * generate a corresponding Strings value list that can be sliced,
-                           * and (2) adjust the Strings values list by slicing the chars out
-                           * that correspond to chars from previous locale, and (3) adjust 
-                           * the dims value per the size of the updated Strings value list. 
-                           */
-                          var valuesList = adjustForStringSlices(sliceIndex, 
-                                  convertLocalSliceToList(A, locDom));
-
-                          // Update the dimensions per the re-sized Strings values list
-                          dims[0] = valuesList.size:uint(64);
-
-                          H5LTmake_dataset_WAR(myFileID, '/%s/values'.format(group).c_str(), 1,
-                                            c_ptrTo(dims), getHDF5Type(A.eltType),
-                                            c_ptrTo(valuesList.toArray()));
-
-                          /*
-                           * Generate zero-based end index for values chunk written to hdf and write
-                           * to the Strings hdf5 group; this value will be used to calculate the 
-                           * global segments start and end indices that are used to shuffle Strings
-                           * segments as needed to match Strings values and segments for each locale
-                           * and, consequently, each hdf5 file.
-                           */
-                          var valuesEndIndex = [valuesList.size-1];
-                          H5LTmake_dataset_WAR(myFileID, 
-                                      '/%s/values-index-bounds'.format(group).c_str(), 
-                                      1, c_ptrTo([valuesEndIndex.size:uint(64)]), getHDF5Type(int),
-                                      c_ptrTo(valuesEndIndex));
-                     }
-                }
+                 }
+            }
             } else if isStringsSegmentsDataset(dsetName) {
                 /*
                  * Since this is a Strings segments pdarray, there are three situations that
@@ -1454,6 +1209,236 @@
         return warnFlag;
     }
 
+    private proc write1DDistArray(filename: string, mode: int, dsetName: string, A, 
+                                                                 array_type: DType) throws {
+        /* Output is 1 file per locale named <filename>_<loc>, and a dataset
+        named <dsetName> is created in each one. If mode==1 (append) and the
+        correct number of files already exists, then a new dataset named
+        <dsetName> will be created in each. Strongly recommend only using
+        append mode to write arrays with the same domain. */
+
+        var prefix: string;
+        var extension: string;
+      
+        (prefix,extension) = getFileMetadata(filename);
+
+        // Generate the filenames based upon the number of targetLocales.
+        var filenames = generateFilenames(prefix, extension, A);
+
+        //Generate a list of matching filenames to test against. 
+        var matchingFilenames = getMatchingFilenames(prefix, extension);
+
+        var warnFlag = processFilenames(filenames, matchingFilenames, mode, A);
+
+        /*
+         * Iterate through each locale and (1) open the hdf5 file corresponding to the
+         * locale (2) prepare pdarray(s) to be written (3) write pdarray(s) to open
+         * hdf5 file and (4) close the hdf5 file
+         */
+        coforall (loc, idx) in zip(A.targetLocales(), filenames.domain) do on loc {
+            const myFilename = filenames[idx];
+            if GenSymIO_DEBUG {
+                writeln(try! "%s exists? %t".format(myFilename, exists(myFilename)));
+            }
+            var myFileID = C_HDF5.H5Fopen(myFilename.c_str(), 
+                                       C_HDF5.H5F_ACC_RDWR, C_HDF5.H5P_DEFAULT);
+            const locDom = A.localSubdomain();
+            var dims: [0..#1] C_HDF5.hsize_t;
+            dims[0] = locDom.size: C_HDF5.hsize_t;
+            var myDsetName = "/" + dsetName;
+
+            use C_HDF5.HDF5_WAR;
+
+            /*
+             * This is neither a Strings values nor a Strings segments pdarray, so 
+             * simply write the local slice out to the top-level group of the hdf5 file
+             */
+            H5LTmake_dataset_WAR(myFileID, myDsetName.c_str(), 1, c_ptrTo(dims),
+                                      getHDF5Type(A.eltType), c_ptrTo(A.localSlice(locDom)));
+
+            // Close the file now that the 1..n pdarrays have been written
+            C_HDF5.H5Fclose(myFileID);
+        }
+        return warnFlag;
+    }
+
+    /*
+     * Returns a tuple composed of a file prefix and extension to be used to generate
+     * locale-specific filenames to be written to.
+     */
+    proc getFileMetadata(filename : string) {
+        const fields = filename.split(".");
+        var prefix: string;
+        var extension: string;
+ 
+        if fields.size == 1 || fields[fields.domain.high].count(pathSep) > 0 { 
+            prefix = filename;
+            extension = "";
+        } else {
+            prefix = ".".join(fields#(fields.size-1)); // take all but the last
+            extension = "." + fields[fields.domain.high];
+        }
+
+        return (prefix,extension);
+    }
+
+    /*
+     * Generates a list of filenames to be written to based upon a file prefix,
+     * extension, and number of locales
+     */
+    proc generateFilenames(prefix : string, extension : string, A) : [] string { 
+        // Generate the filenames based upon the number of targetLocales.
+        var filenames: [0..#A.targetLocales().size] string;
+        for i in 0..#A.targetLocales().size {
+            filenames[i] = try! "%s_LOCALE%s%s".format(prefix, i:string, extension);
+        }
+        return filenames;
+    }
+
+
+    /*
+     * If APPEND mode, checks to see if the matchingFilenams matches the filenames
+     * array and, if not, raises a MismatchedAppendError. If in TRUNCATE mode, creates
+     * the files matching the filenames. If 1..n of the filenames exist, returns 
+     * warning to the user that 1..n files were overwritten. Since a group name is 
+     * passed in, and hdf5 group is created in the file(s).
+     */
+    proc processFilenames(filenames: [] string, matchingFilenames: [] string, mode: int, 
+                                            A, group: string) throws {
+      // if appending, make sure number of files hasn't changed and all are present
+      var warnFlag: bool;
+      
+      /*
+       * Generate a list of matching filenames to test against. If in 
+       * APPEND mode, check to see if list of filenames to be written
+       * to match the names of existing files corresponding to the dsetName.
+       * if in TRUNCATE mode, see if there are any filenames that match, 
+       * meaning that 1..n files will be overwritten.
+       */
+      if (mode == APPEND) {
+          var allexist = true;
+          var anyexist = false;
+          
+          for f in filenames {
+              var result =  try! exists(f);
+              allexist &= result;
+              if result {
+                  anyexist = true;
+              }
+          }
+
+          if !allexist || (matchingFilenames.size != filenames.size) {
+              throw new owned MismatchedAppendError();
+          }
+
+          if !anyexist {
+              throw new owned WriteModeError();
+          }
+      } else if mode == TRUNCATE { // if truncating, create new file per locale
+          if matchingFilenames.size > 0 {
+              warnFlag = true;
+          } else {
+              warnFlag = false;
+          }
+
+          for loc in 0..#A.targetLocales().size {
+              /*
+               * When done with a coforall over locales, only locale 0's file gets created
+               * correctly, whereas hhe other locales' files have corrupted headers.
+               */
+              //filenames[loc] = try! "%s_LOCALE%s%s".format(prefix, loc:string, extension);
+              var file_id: C_HDF5.hid_t;
+
+              if GenSymIO_DEBUG {
+                  writeln("Creating or truncating file");
+              }
+
+              file_id = C_HDF5.H5Fcreate(filenames[loc].c_str(), C_HDF5.H5F_ACC_TRUNC,
+                                                        C_HDF5.H5P_DEFAULT, C_HDF5.H5P_DEFAULT);
+              
+              prepareStringsGroup(file_id, group);
+
+              if file_id < 0 { // Negative file_id means error
+                  throw new owned FileNotFoundError();
+              }
+
+              /*
+               * Close the file now that it has been created and, if applicable, the 
+               * Strings group derived from the dsetName has been created.
+               */
+              C_HDF5.H5Fclose(file_id);
+           }
+        } else {
+            throw new IllegalArgumentError("The mode %t is invalid".format(mode));
+        }    
+        return warnFlag;
+    }
+
+    /*
+     * If APPEND mode, checks to see if the matchingFilenams matches the filenames
+     * array and, if not, raises a MismatchedAppendError. If in TRUNCATE mode, creates
+     * the files matching the filenames. If 1..n of the filenames exist, returns 
+     * warning to the user that 1..n files were overwritten.
+     */
+    proc processFilenames(filenames: [] string, matchingFilenames: [] string, mode: int, A) throws {
+      // if appending, make sure number of files hasn't changed and all are present
+      var warnFlag: bool;
+      if (mode == APPEND) {
+          var allexist = true;
+          for f in filenames {
+            allexist &= try! exists(f);
+          }
+
+          if !allexist || (matchingFilenames.size != filenames.size) {
+              throw new owned MismatchedAppendError();
+          }
+      } else if mode == TRUNCATE { // if truncating, create new file per locale
+          if matchingFilenames.size > 0 {
+              warnFlag = true;
+          } else {
+              warnFlag = false;
+          }
+
+          for loc in 0..#A.targetLocales().size {
+              /*
+               * When done with a coforall over locales, only locale 0's file gets created
+               * correctly, whereas hhe other locales' files have corrupted headers.
+               */
+              //filenames[loc] = try! "%s_LOCALE%s%s".format(prefix, loc:string, extension);
+              var file_id: C_HDF5.hid_t;
+
+              if GenSymIO_DEBUG {
+                  writeln("Creating or truncating file");
+              }
+
+              file_id = C_HDF5.H5Fcreate(filenames[loc].c_str(), C_HDF5.H5F_ACC_TRUNC,
+                                                        C_HDF5.H5P_DEFAULT, C_HDF5.H5P_DEFAULT);
+
+              if file_id < 0 { // Negative file_id means error
+                  throw new owned FileNotFoundError();
+              }
+
+              /*
+               * Close the file now that it has been created and, if applicable, the 
+               * Strings group derived from the dsetName has been created.
+               */
+              C_HDF5.H5Fclose(file_id);
+           }
+        } else {
+            throw new IllegalArgumentError("The mode %t is invalid".format(mode));
+        }    
+        return warnFlag;
+    }
+    
+    /*
+     * Generates an array of filenames to be matched in APPEND mode and to be
+     * checked in TRUNCATE mode that will warn the user that 1..n files are
+     * being overwritten.
+     */
+    proc getMatchingFilenames(prefix : string, extension : string) throws {
+        return glob(try! "%s_LOCALE*%s".format(prefix, extension));    
+    }
+
     /*
      * Generates the slice index for the locale Strings values array and adds it to the 
      * indices parameter. Note: the slice index will be used to remove characters from 
@@ -1536,7 +1521,7 @@
      * correspond to a particular locale.
      */
     private proc generateBoundedStringsSegments(startIndex : int, endIndex : int, 
-                                           A, locDom, idx) : list(int){;
+                                           A, locDom, idx) : list(int) {
         var newSegmentsList: list(int, parSafe=true);
 
         for segment in A.localSlice(locDom) {
@@ -1546,7 +1531,6 @@
         }
         return newSegmentsList;
     }
-<<<<<<< HEAD
 
     /*
      * Reads the Strings values zero-based end index for a file, which corresponds to 
@@ -1558,16 +1542,6 @@
         readHDF5Dataset(file_id=fileId, dsetName='/%s/values-index-bounds'.format(group), 
                              data=valuesLocaleIndices);
         return valuesLocaleIndices;
-=======
-    } catch e: FileNotFoundError {
-      return try! "Error: unable to open file for writing: %s".format(filename);
-    } catch e: MismatchedAppendError {
-      return "Error: appending to existing files must be done with the same number of locales. Try saving with a different directory or filename prefix?";
-    } catch e: WriteModeError {
-      return "Error: cannot append the non-existent file %s. Please save the file in standard truncate mode".format(filename);
-    } catch {
-      return "Error: problem writing to file";
->>>>>>> 503d501e
     }
 
     /*
@@ -1604,7 +1578,8 @@
      * Returns the name of the hdf5 group corresponding to a dataset name.
      */
     private proc getGroup(dsetName : string) : string throws {
-        var values = dsetName.split('/');
+        var rawGroupName = dsetName.split('STRINGS');
+        var values = rawGroupName[1].split('/');
         if values.size < 1 {
             throw new IllegalArgumentError('The Strings dataset must be in form / {dset}/');
         } else {
@@ -1624,7 +1599,6 @@
               C_HDF5.H5P_DEFAULT, C_HDF5.H5P_DEFAULT, C_HDF5.H5P_DEFAULT);
         C_HDF5.H5Gclose(groupId);
     }
-<<<<<<< HEAD
 
     /*
      * Returns a boolean indicating whether the data set is a Strings 
@@ -1635,37 +1609,6 @@
             return dataset.find(needle="values") > -1;
         } else {
             return false;
-=======
-    var matchingFilenames = glob(try! "%s_LOCALE*%s".format(prefix, extension));
-    // if appending, make sure number of files hasn't changed and all are present
-    if (mode == 1) {
-      var allexist = true;
-      var anyexist = false;
-      for f in filenames {
-        var result =  try! exists(f);
-        allexist &= result;
-        if result {
-            anyexist = true;
-        }
-      }
-      if !anyexist {
-          throw new owned WriteModeError();
-      }
-      if !allexist || (matchingFilenames.size != filenames.size) {
-        throw new owned MismatchedAppendError();
-      }
-    } else { // if truncating, create new file per locale
-      if matchingFilenames.size > 0 {
-        warnFlag = true;
-      }
-      for loc in 0..#A.targetLocales().size {
-        // when done with a coforall over locales, only locale 0's file gets created correctly.
-        // The other locales' files have corrupted headers.
-        //filenames[loc] = try! "%s_LOCALE%s%s".format(prefix, loc:string, extension);
-        var file_id: C_HDF5.hid_t;
-        if GenSymIO_DEBUG {
-          writeln("Creating or truncating file");
->>>>>>> 503d501e
         }
     }
 
