--- conflicted
+++ resolved
@@ -38,11 +38,7 @@
         if (fields.size != 2*nkeys) { 
              var errorMsg = incompatibleArgumentsError(pn, 
                        "Expected %i arrays but got %i".format(nkeys, (fields.size - 3)/2));
-<<<<<<< HEAD
-             try! writeln(generateErrorContext(
-=======
              writeln(generateErrorContext(
->>>>>>> 208271c4
                                      msg=errorMsg, 
                                      lineNumber=getLineNumber(), 
                                      moduleName=getModuleName(), 
@@ -58,11 +54,7 @@
         var gPerm = st.lookup(pname);
         if (gPerm.dtype != DType.Int64) { 
             var errorMsg = notImplementedError(pn,"(permutation dtype "+dtype2str(gPerm.dtype)+")"); 
-<<<<<<< HEAD
-            try! writeln(generateErrorContext(
-=======
             writeln(generateErrorContext(
->>>>>>> 208271c4
                                      msg=errorMsg, 
                                      lineNumber=getLineNumber(), 
                                      moduleName=getModuleName(), 
@@ -89,11 +81,7 @@
           }
           otherwise {
               var errorMsg = unrecognizedTypeError(pn, objtype);
-<<<<<<< HEAD
-              try! writeln(generateErrorContext(
-=======
               writeln(generateErrorContext(
->>>>>>> 208271c4
                                      msg=errorMsg, 
                                      lineNumber=getLineNumber(), 
                                      moduleName=getModuleName(), 
@@ -106,15 +94,9 @@
         size = thisSize;
       } else {
           if (thisSize != size) { 
-<<<<<<< HEAD
-              var errorMsg = try! incompatibleArgumentsError(pn, 
-                                "Expected array of size %i, got size %i".format(size, thisSize)); 
-              try! writeln(generateErrorContext(
-=======
               var errorMsg = incompatibleArgumentsError(pn, 
                                 "Expected array of size %i, got size %i".format(size, thisSize)); 
               writeln(generateErrorContext(
->>>>>>> 208271c4
                                      msg=errorMsg, 
                                      lineNumber=getLineNumber(), 
                                      moduleName=getModuleName(), 
@@ -125,11 +107,7 @@
       }
           if (thisType != DType.Int64) { 
               var errorMsg = notImplementedError(pn,"(key array dtype "+dtype2str(thisType)+")");
-<<<<<<< HEAD
-              try! writeln(generateErrorContext(
-=======
               writeln(generateErrorContext(
->>>>>>> 208271c4
                                      msg=errorMsg, 
                                      lineNumber=getLineNumber(), 
                                      moduleName=getModuleName(), 
@@ -257,11 +235,7 @@
             }
             otherwise {
                 var errorMsg = notImplementedError(pn,"("+dtype2str(kEnt.dtype)+")");
-<<<<<<< HEAD
-                try! writeln(generateErrorContext(
-=======
                 writeln(generateErrorContext(
->>>>>>> 208271c4
                                      msg=errorMsg, 
                                      lineNumber=getLineNumber(), 
                                      moduleName=getModuleName(), 
