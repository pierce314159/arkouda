
module EfuncMsg
{
    use ServerConfig;
    
    use Time only;
    use Math only;
    use Reflection;
    use Errors;
    
    use MultiTypeSymbolTable;
    use MultiTypeSymEntry;
    use ServerErrorStrings;
    
    use AryUtil;
    
    /* These ops are functions which take an array and produce an array.
       
       **Dev Note:** Do scans fit here also? I think so... vector = scanop(vector)
       parse and respond to efunc "elemental function" message
       vector = efunc(vector) 
       
      :arg reqMsg: request containing (cmd,efunc,name)
      :type reqMsg: string 

      :arg st: SymTab to act on
      :type st: borrowed SymTab 

      :returns: (string)
      :throws: `UndefinedSymbolError(name)`
      */

    proc efuncMsg(cmd: string, payload: bytes, st: borrowed SymTab): string throws {
        param pn = Reflection.getRoutineName();
        var repMsg: string; // response message
        // split request into fields
        var (efunc, name) = payload.decode().splitMsgToTuple(2);
        var rname = st.nextName();
        if v {writeln("%s %s %s : %s".format(cmd,efunc,name,rname));try! stdout.flush();}

        var gEnt: borrowed GenSymEntry = st.lookup(name);
       
        select (gEnt.dtype) {
            when (DType.Int64) {
                var e = toSymEntry(gEnt,int);
                select efunc
                {
                    when "abs" {
                        var a = st.addEntry(rname, e.size, real);
                        a.a = Math.abs(e.a);
                        
                    }
                    when "log" {
                        var a = st.addEntry(rname, e.size, real);
                        a.a = Math.log(e.a);
                    }
                    when "exp" {
                        var a = st.addEntry(rname, e.size, real);
                        a.a = Math.exp(e.a);
                    }
                    when "cumsum" {
                        var a = st.addEntry(rname, e.size, int);
                        a.a = + scan e.a;
                    }
                    when "cumprod" {
                        var a= st.addEntry(rname, e.size, int);
                        a.a = * scan e.a;
                    }
                    when "sin" {
                        var a = st.addEntry(rname, e.size, real);
                        a.a = Math.sin(e.a);
                    }
                    when "cos" {
                        var a = st.addEntry(rname, e.size, real);
                        a.a = Math.cos(e.a);
                    }
                    otherwise {
                        var errorMsg = notImplementedError(pn,efunc,gEnt.dtype);
<<<<<<< HEAD
                        try! writeln(generateErrorContext(
=======
                        writeln(generateErrorContext(
>>>>>>> 208271c4
                                     msg=errorMsg, 
                                     lineNumber=getLineNumber(), 
                                     moduleName=getModuleName(), 
                                     routineName=getRoutineName(), 
                                     errorClass="NotImplementedError"));                                                 
                        return errorMsg;
                    }
                }
            }
            when (DType.Float64) {
                var e = toSymEntry(gEnt,real);
                select efunc
                {
                    when "abs" {
                        var a = st.addEntry(rname, e.size, real);
                        a.a = Math.abs(e.a);
                    }
                    when "log" {
                        var a = st.addEntry(rname, e.size, real);
                        a.a = Math.log(e.a);
                    }
                    when "exp" {
                        var a = st.addEntry(rname, e.size, real);
                        a.a = Math.exp(e.a);
                    }
                    when "cumsum" {
                        var a = st.addEntry(rname, e.size, real);
                        a.a = + scan e.a;
                    }
                    when "cumprod" {
                        var a = st.addEntry(rname, e.size, real);
                        a.a = * scan e.a;
                    }
                    when "sin" {
                        var a = st.addEntry(rname, e.size, real);
                        a.a = Math.sin(e.a);
                    }
                    when "cos" {
                        var a = st.addEntry(rname, e.size, real);
                        a.a = Math.cos(e.a);
                    }
                    otherwise {
                        var errorMsg = notImplementedError(pn,efunc,gEnt.dtype);
<<<<<<< HEAD
                        try! writeln(generateErrorContext(
=======
                        writeln(generateErrorContext(
>>>>>>> 208271c4
                                     msg=errorMsg, 
                                     lineNumber=getLineNumber(), 
                                     moduleName=getModuleName(), 
                                     routineName=getRoutineName(), 
                                     errorClass="NotImplementedError"));      
                        return errorMsg;                     
                    }
                }
            }
            when (DType.Bool) {
                var e = toSymEntry(gEnt,bool);
                select efunc
                {
                    when "cumsum" {
                        var ia: [e.aD] int = (e.a:int); // make a copy of bools as ints blah!
                        var a = st.addEntry(rname, e.size, int);
                        a.a = + scan ia;
                    }
                    when "cumprod" {
                        var ia: [e.aD] int = (e.a:int); // make a copy of bools as ints blah!
                        var a = st.addEntry(rname, e.size, int);
                        a.a = * scan ia;
                    }
                    otherwise {
                        var errorMsg = notImplementedError(pn,efunc,gEnt.dtype);
<<<<<<< HEAD
                        try! writeln(generateErrorContext(
=======
                        writeln(generateErrorContext(
>>>>>>> 208271c4
                                     msg=errorMsg, 
                                     lineNumber=getLineNumber(), 
                                     moduleName=getModuleName(), 
                                     routineName=getRoutineName(), 
                                     errorClass="NotImplementedError"));                           
                        return errorMsg;
                    }
                }
            }
            otherwise {
                var errorMsg = unrecognizedTypeError(pn, dtype2str(gEnt.dtype));
<<<<<<< HEAD
                try! writeln(generateErrorContext(
=======
                writeln(generateErrorContext(
>>>>>>> 208271c4
                                     msg=errorMsg, 
                                     lineNumber=getLineNumber(), 
                                     moduleName=getModuleName(), 
                                     routineName=getRoutineName(), 
                                     errorClass="UnrecognizedTypeError"));                   
                return errorMsg;    
            }
        }
        return try! "created " + st.attrib(rname);
    }

    /*
    These are ternary functions which take three arrays and produce an array.
    vector = efunc(vector, vector, vector)

    :arg reqMsg: request containing (cmd,efunc,name1,name2,name3)
    :type reqMsg: string 

    :arg st: SymTab to act on
    :type st: borrowed SymTab 

    :returns: (string)
    :throws: `UndefinedSymbolError(name)`
    */
    proc efunc3vvMsg(cmd: string, payload: bytes, st: borrowed SymTab): string throws {
        param pn = Reflection.getRoutineName();
        var repMsg: string; // response message
        // split request into fields
        var (efunc, name1, name2, name3) = payload.decode().splitMsgToTuple(4);
        var rname = st.nextName();
<<<<<<< HEAD
        if v {try! writeln("%s %s %s %s %s %s : %s".format(cmd,efunc,name1,
=======
        if v {writeln("%s %s %s %s %s %s : %s".format(cmd,efunc,name1,
>>>>>>> 208271c4
                                             name2,name3,rname));try! stdout.flush();}

        var g1: borrowed GenSymEntry = st.lookup(name1);
        var g2: borrowed GenSymEntry = st.lookup(name2);
        var g3: borrowed GenSymEntry = st.lookup(name3);
        if !((g1.size == g2.size) && (g2.size == g3.size)) {
            var errorMsg = "Error: size mismatch in arguments to "+pn;
<<<<<<< HEAD
            try! writeln(generateErrorContext(
=======
            writeln(generateErrorContext(
>>>>>>> 208271c4
                                     msg=errorMsg, 
                                     lineNumber=getLineNumber(), 
                                     moduleName=getModuleName(), 
                                     routineName=getRoutineName(), 
                                     errorClass="IncompatibleArgumentsError"));  
            return errorMsg; 
        }
        select (g1.dtype, g2.dtype, g3.dtype) {
            when (DType.Bool, DType.Int64, DType.Int64) {
                var e1 = toSymEntry(g1, bool);
                var e2 = toSymEntry(g2, int);
                var e3 = toSymEntry(g3, int);
                select efunc {
                    when "where" {
                        var a = where_helper(e1.a, e2.a, e3.a, 0);
                        st.addEntry(rname, new shared SymEntry(a));
                    }
                    otherwise {
                        var errorMsg = notImplementedError(pn,efunc,g1.dtype,
                                                           g2.dtype,g3.dtype);
<<<<<<< HEAD
                        try! writeln(generateErrorContext(
=======
                        writeln(generateErrorContext(
>>>>>>> 208271c4
                                     msg=errorMsg, 
                                     lineNumber=getLineNumber(), 
                                     moduleName=getModuleName(), 
                                     routineName=getRoutineName(), 
                                     errorClass="NotImplementedError"));  
                        return errorMsg; 
                    }                
                } 
            }
            when (DType.Bool, DType.Float64, DType.Float64) {
                var e1 = toSymEntry(g1, bool);
                var e2 = toSymEntry(g2, real);
                var e3 = toSymEntry(g3, real);
                select efunc {
                    when "where" {
                        var a = where_helper(e1.a, e2.a, e3.a, 0);
                        st.addEntry(rname, new shared SymEntry(a));
                    }
                    otherwise {
                        var errorMsg = notImplementedError(pn,efunc,g1.dtype,
                                                       g2.dtype,g3.dtype);
<<<<<<< HEAD
                        try! writeln(generateErrorContext(
=======
                        writeln(generateErrorContext(
>>>>>>> 208271c4
                                     msg=errorMsg, 
                                     lineNumber=getLineNumber(), 
                                     moduleName=getModuleName(), 
                                     routineName=getRoutineName(), 
                                     errorClass="NotImplementedError"));   
                        return errorMsg;
                    }
                } 
            }
            when (DType.Bool, DType.Bool, DType.Bool) {
                var e1 = toSymEntry(g1, bool);
                var e2 = toSymEntry(g2, bool);
                var e3 = toSymEntry(g3, bool);
                select efunc {
                    when "where" {
                        var a = where_helper(e1.a, e2.a, e3.a, 0);
                        st.addEntry(rname, new shared SymEntry(a));
                    }
                    otherwise {
                        var errorMsg = notImplementedError(pn,efunc,g1.dtype,
                                                       g2.dtype,g3.dtype);
<<<<<<< HEAD
                        try! writeln(generateErrorContext(
=======
                        writeln(generateErrorContext(
>>>>>>> 208271c4
                                     msg=errorMsg, 
                                     lineNumber=getLineNumber(), 
                                     moduleName=getModuleName(), 
                                     routineName=getRoutineName(), 
                                     errorClass="NotImplementedError"));                                                          
                        return errorMsg;
                    }
                } 
            }
            otherwise {
               var errorMsg = notImplementedError(pn,efunc,g1.dtype,g2.dtype,g3.dtype);
<<<<<<< HEAD
               try! writeln(generateErrorContext(
=======
               writeln(generateErrorContext(
>>>>>>> 208271c4
                                     msg=errorMsg, 
                                     lineNumber=getLineNumber(), 
                                     moduleName=getModuleName(), 
                                     routineName=getRoutineName(), 
                                     errorClass="NotImplementedError"));                
               return errorMsg;
            }
        }
        return try! "created " + st.attrib(rname);
    }

    /*
    vector = efunc(vector, vector, scalar)

    :arg reqMsg: request containing (cmd,efunc,name1,name2,dtype,value)
    :type reqMsg: string 

    :arg st: SymTab to act on
    :type st: borrowed SymTab 

    :returns: (string)
    :throws: `UndefinedSymbolError(name)`
    */
    proc efunc3vsMsg(cmd: string, payload: bytes, st: borrowed SymTab): string throws {
        param pn = Reflection.getRoutineName();
        var repMsg: string; // response message
        var (efunc, name1, name2, dtypestr, value)
              = payload.decode().splitMsgToTuple(5); // split request into fields
        var dtype = str2dtype(dtypestr);
        var rname = st.nextName();
<<<<<<< HEAD
        if v {try! writeln("%s %s %s %s %s %s %s : %s".format(cmd,efunc,name1,
=======
        if v {writeln("%s %s %s %s %s %s %s : %s".format(cmd,efunc,name1,
>>>>>>> 208271c4
                                     name2,dtype,value,rname));try! stdout.flush();}

        var g1: borrowed GenSymEntry = st.lookup(name1);
        var g2: borrowed GenSymEntry = st.lookup(name2);
        if !(g1.size == g2.size) {
<<<<<<< HEAD
            var errorMsg = try! "Error: size mismatch in arguments to "+pn;
            try! writeln(generateErrorContext(
=======
            var errorMsg = "Error: size mismatch in arguments to "+pn;
            writeln(generateErrorContext(
>>>>>>> 208271c4
                                     msg=errorMsg, 
                                     lineNumber=getLineNumber(), 
                                     moduleName=getModuleName(), 
                                     routineName=getRoutineName(), 
                                     errorClass="IncompatibleArgumentsError"));   
            return errorMsg;
        }
        select (g1.dtype, g2.dtype, dtype) {
            when (DType.Bool, DType.Int64, DType.Int64) {
               var e1 = toSymEntry(g1, bool);
               var e2 = toSymEntry(g2, int);
               var val = try! value:int;
               select efunc {
                  when "where" {
                      var a = where_helper(e1.a, e2.a, val, 1);
                      st.addEntry(rname, new shared SymEntry(a));
                  }
                  otherwise {
                      var errorMsg = notImplementedError(pn,efunc,g1.dtype,
                                                         g2.dtype,dtype);
<<<<<<< HEAD
                      try! writeln(generateErrorContext(
=======
                      writeln(generateErrorContext(
>>>>>>> 208271c4
                                     msg=errorMsg, 
                                     lineNumber=getLineNumber(), 
                                     moduleName=getModuleName(), 
                                     routineName=getRoutineName(), 
                                     errorClass="NotImplementedError"));   
                      return errorMsg;
                  }
               } 
            }
            when (DType.Bool, DType.Float64, DType.Float64) {
                var e1 = toSymEntry(g1, bool);
                var e2 = toSymEntry(g2, real);
                var val = try! value:real;
                select efunc {
                    when "where" {
                        var a = where_helper(e1.a, e2.a, val, 1);
                        st.addEntry(rname, new shared SymEntry(a));
                    }
                    otherwise {
                        var errorMsg = notImplementedError(pn,efunc,g1.dtype,
                                                          g2.dtype,dtype);
<<<<<<< HEAD
                        try! writeln(generateErrorContext(
=======
                        writeln(generateErrorContext(
>>>>>>> 208271c4
                                     msg=errorMsg, 
                                     lineNumber=getLineNumber(), 
                                     moduleName=getModuleName(), 
                                     routineName=getRoutineName(), 
                                     errorClass="NotImplementedError"));   
                        return errorMsg;
                    }
                }
            } 
            when (DType.Bool, DType.Bool, DType.Bool) {
                var e1 = toSymEntry(g1, bool);
                var e2 = toSymEntry(g2, bool);
                var val = try! value.toLower():bool;
                select efunc {
                    when "where" {
                        var a = where_helper(e1.a, e2.a, val, 1);
                        st.addEntry(rname, new shared SymEntry(a));
                    }
                    otherwise {
                        var errorMsg = notImplementedError(pn,efunc,g1.dtype,
                                                           g2.dtype,dtype);
<<<<<<< HEAD
                        try! writeln(generateErrorContext(
=======
                        writeln(generateErrorContext(
>>>>>>> 208271c4
                                     msg=errorMsg, 
                                     lineNumber=getLineNumber(), 
                                     moduleName=getModuleName(), 
                                     routineName=getRoutineName(), 
                                     errorClass="NotImplementedError"));                           
                        return errorMsg;
                    }
                } 
            }
            otherwise {
                var errorMsg = notImplementedError(pn,efunc,g1.dtype,
                                                   g2.dtype,dtype);
<<<<<<< HEAD
                try! writeln(generateErrorContext(
=======
                writeln(generateErrorContext(
>>>>>>> 208271c4
                                     msg=errorMsg, 
                                     lineNumber=getLineNumber(), 
                                     moduleName=getModuleName(), 
                                     routineName=getRoutineName(), 
                                     errorClass="NotImplementedError"));   
                return errorMsg;            
            }
        }
        return try! "created " + st.attrib(rname);
    }

    /*
    vector = efunc(vector, scalar, vector)

    :arg reqMsg: request containing (cmd,efunc,name1,dtype,value,name2)
    :type reqMsg: string 

    :arg st: SymTab to act on
    :type st: borrowed SymTab 

    :returns: (string)
    :throws: `UndefinedSymbolError(name)`
    */
    proc efunc3svMsg(cmd: string, payload: bytes, st: borrowed SymTab): string throws {
        param pn = Reflection.getRoutineName();
        var repMsg: string; // response message
        var (efunc, name1, dtypestr, value, name2)
              = payload.decode().splitMsgToTuple(5); // split request into fields
        var dtype = str2dtype(dtypestr);
        var rname = st.nextName();
<<<<<<< HEAD
        if v {try! writeln("%s %s %s %s %s %s %s : %s".format(cmd,efunc,name1,dtype,value,
=======
        if v {writeln("%s %s %s %s %s %s %s : %s".format(cmd,efunc,name1,dtype,value,
>>>>>>> 208271c4
                                                        name2,rname));try! stdout.flush();}

        var g1: borrowed GenSymEntry = st.lookup(name1);
        var g2: borrowed GenSymEntry = st.lookup(name2);
        if !(g1.size == g2.size) {
            var errorMsg = "Error: size mismatch in arguments to "+pn;
<<<<<<< HEAD
            try! writeln(generateErrorContext(
=======
            writeln(generateErrorContext(
>>>>>>> 208271c4
                                     msg=errorMsg, 
                                     lineNumber=getLineNumber(), 
                                     moduleName=getModuleName(), 
                                     routineName=getRoutineName(), 
                                     errorClass="IncompatibleArgumentsError"));             
            return errorMsg;
        }
        select (g1.dtype, dtype, g2.dtype) {
            when (DType.Bool, DType.Int64, DType.Int64) {
                var e1 = toSymEntry(g1, bool);
                var val = try! value:int;
                var e2 = toSymEntry(g2, int);
                select efunc {
                    when "where" {
                        var a = where_helper(e1.a, val, e2.a, 2);
                        st.addEntry(rname, new shared SymEntry(a));
                    }
                    otherwise {
                        var errorMsg = notImplementedError(pn,efunc,g1.dtype,
                                                           dtype,g2.dtype);
<<<<<<< HEAD
                        try! writeln(generateErrorContext(
=======
                        writeln(generateErrorContext(
>>>>>>> 208271c4
                                     msg=errorMsg, 
                                     lineNumber=getLineNumber(), 
                                     moduleName=getModuleName(), 
                                     routineName=getRoutineName(), 
                                     errorClass="NotImplementedError"));                       
                        return errorMsg;
                    }   
               } 
            }
            when (DType.Bool, DType.Float64, DType.Float64) {
                var e1 = toSymEntry(g1, bool);
                var val = try! value:real;
                var e2 = toSymEntry(g2, real);
                select efunc {
                    when "where" {
                        var a = where_helper(e1.a, val, e2.a, 2);
                        st.addEntry(rname, new shared SymEntry(a));
                    }
                    otherwise {
                        var errorMsg = notImplementedError(pn,efunc,g1.dtype,
                                                           dtype,g2.dtype);
<<<<<<< HEAD
                        try! writeln(generateErrorContext(
=======
                        writeln(generateErrorContext(
>>>>>>> 208271c4
                                     msg=errorMsg, 
                                     lineNumber=getLineNumber(), 
                                     moduleName=getModuleName(), 
                                     routineName=getRoutineName(), 
                                     errorClass="NotImplementedError"));   
                      return errorMsg;
                    }
                } 
            }
            when (DType.Bool, DType.Bool, DType.Bool) {
                var e1 = toSymEntry(g1, bool);
                var val = try! value.toLower():bool;
                var e2 = toSymEntry(g2, bool);
                select efunc {
                    when "where" {
                        var a = where_helper(e1.a, val, e2.a, 2);
                        st.addEntry(rname, new shared SymEntry(a));
                    }
                    otherwise {
                        var errorMsg = notImplementedError(pn,efunc,g1.dtype,
                                                           dtype,g2.dtype);
<<<<<<< HEAD
                        try! writeln(generateErrorContext(
=======
                        writeln(generateErrorContext(
>>>>>>> 208271c4
                                     msg=errorMsg, 
                                     lineNumber=getLineNumber(), 
                                     moduleName=getModuleName(), 
                                     routineName=getRoutineName(), 
                                     errorClass="NotImplementedError"));  
                        return errorMsg;                    
                    }
               } 
            }
            otherwise {
                var errorMsg = notImplementedError(pn,efunc,g1.dtype,
                                                   dtype,g2.dtype);
<<<<<<< HEAD
                try! writeln(generateErrorContext(
=======
                writeln(generateErrorContext(
>>>>>>> 208271c4
                                     msg=errorMsg, 
                                     lineNumber=getLineNumber(), 
                                     moduleName=getModuleName(), 
                                     routineName=getRoutineName(), 
                                     errorClass="NotImplementedError"));                                                     
                return errorMsg;
            }
        }
        return try! "created " + st.attrib(rname);
    }

    /*
    vector = efunc(vector, scalar, scalar)
    
    :arg reqMsg: request containing (cmd,efunc,name1,dtype1,value1,dtype2,value2)
    :type reqMsg: string 

    :arg st: SymTab to act on
    :type st: borrowed SymTab 

    :returns: (string)
    :throws: `UndefinedSymbolError(name)`
    */
    proc efunc3ssMsg(cmd: string, payload: bytes, st: borrowed SymTab): string throws {
        param pn = Reflection.getRoutineName();
        var repMsg: string; // response message
        var (efunc, name1, dtype1str, value1, dtype2str, value2)
              = payload.decode().splitMsgToTuple(6); // split request into fields
        var dtype1 = str2dtype(dtype1str);
        var dtype2 = str2dtype(dtype2str);
        var rname = st.nextName();
<<<<<<< HEAD
        if v {try! writeln("%s %s %s %s %s %s %s %s : %s".format(cmd,efunc,
=======
        if v {writeln("%s %s %s %s %s %s %s %s : %s".format(cmd,efunc,
>>>>>>> 208271c4
                        name1,dtype1,value1,dtype2,value2,rname));try! stdout.flush();}

        var g1: borrowed GenSymEntry = st.lookup(name1);
        select (g1.dtype, dtype1, dtype1) {
            when (DType.Bool, DType.Int64, DType.Int64) {
                var e1 = toSymEntry(g1, bool);
                var val1 = try! value1:int;
                var val2 = try! value2:int;
                select efunc {
                    when "where" {
                        var a = where_helper(e1.a, val1, val2, 3);
                        st.addEntry(rname, new shared SymEntry(a));
                    }
                    otherwise {
                        var errorMsg = notImplementedError(pn,efunc,g1.dtype,
                                                      dtype1,dtype2);
<<<<<<< HEAD
                        try! writeln(generateErrorContext(
=======
                        writeln(generateErrorContext(
>>>>>>> 208271c4
                                     msg=errorMsg, 
                                     lineNumber=getLineNumber(), 
                                     moduleName=getModuleName(), 
                                     routineName=getRoutineName(), 
                                     errorClass="NotImplementedError")); 
                        return errorMsg;
                    }
                } 
            }
            when (DType.Bool, DType.Float64, DType.Float64) {
                var e1 = toSymEntry(g1, bool);
                var val1 = try! value1:real;
                var val2 = try! value2:real;
                select efunc {
                    when "where" {
                        var a = where_helper(e1.a, val1, val2, 3);
                        st.addEntry(rname, new shared SymEntry(a));
                    }
                    otherwise {
                        var errorMsg = notImplementedError(pn,efunc,g1.dtype,
                                                        dtype1,dtype2);
<<<<<<< HEAD
                        try! writeln(generateErrorContext(
=======
                        writeln(generateErrorContext(
>>>>>>> 208271c4
                                     msg=errorMsg, 
                                     lineNumber=getLineNumber(), 
                                     moduleName=getModuleName(), 
                                     routineName=getRoutineName(), 
                                     errorClass="NotImplementedError"));    
                        return errorMsg;                                                     
                    }
                } 
            }
            when (DType.Bool, DType.Bool, DType.Bool) {
                var e1 = toSymEntry(g1, bool);
                var val1 = try! value1.toLower():bool;
                var val2 = try! value2.toLower():bool;
                select efunc {
                    when "where" {
                        var a = where_helper(e1.a, val1, val2, 3);
                        st.addEntry(rname, new shared SymEntry(a));
                    }
                    otherwise {
                        var errorMsg = notImplementedError(pn,efunc,g1.dtype,
                                                       dtype1,dtype2);
<<<<<<< HEAD
                        try! writeln(generateErrorContext(
=======
                        writeln(generateErrorContext(
>>>>>>> 208271c4
                                     msg=errorMsg, 
                                     lineNumber=getLineNumber(), 
                                     moduleName=getModuleName(), 
                                     routineName=getRoutineName(), 
                                     errorClass="NotImplementedError")); 
                        return errorMsg;      
                   }
               } 
            }
            otherwise {
                var errorMsg = notImplementedError(pn,efunc,g1.dtype,
                                               dtype1,dtype2);
<<<<<<< HEAD
                try! writeln(generateErrorContext(
=======
                writeln(generateErrorContext(
>>>>>>> 208271c4
                                     msg=errorMsg, 
                                     lineNumber=getLineNumber(), 
                                     moduleName=getModuleName(), 
                                     routineName=getRoutineName(), 
                                     errorClass="NotImplementedError"));   
                return errorMsg;                                             
            }
        }
        return try! "created " + st.attrib(rname);
    }

    /* The 'where' function takes a boolean array and two other arguments A and B, and 
       returns an array with A where the boolean is true and B where it is false. A and B
       can be vectors or scalars. 
       Dev Note: I would like to be able to write these functions without
       the param kind and just let the compiler choose, but it complains about an
       ambiguous call. 
       
       :arg cond:
       :type cond: [?D] bool

       :arg A:
       :type A: [D] ?t

       :arg B: 
       :type B: [D] t

       :arg kind:
       :type kind: param
       */
    proc where_helper(cond:[?D] bool, A:[D] ?t, B:[D] t, param kind):[D] t where (kind == 0) {
      var C:[D] t;
      forall (ch, a, b, c) in zip(cond, A, B, C) {
        c = if ch then a else b;
      }
      return C;
    }

    /*

    :arg cond:
    :type cond: [?D] bool

    :arg A:
    :type A: [D] ?t

    :arg B: 
    :type B: t

    :arg kind:
    :type kind: param
    */
    proc where_helper(cond:[?D] bool, A:[D] ?t, b:t, param kind):[D] t where (kind == 1) {
      var C:[D] t;
      forall (ch, a, c) in zip(cond, A, C) {
        c = if ch then a else b;
      }
      return C;
    }

    /*

    :arg cond:
    :type cond: [?D] bool

    :arg a:
    :type a: ?t

    :arg B: 
    :type B: [D] t

    :arg kind:
    :type kind: param
    */
    proc where_helper(cond:[?D] bool, a:?t, B:[D] t, param kind):[D] t where (kind == 2) {
      var C:[D] t;
      forall (ch, b, c) in zip(cond, B, C) {
        c = if ch then a else b;
      }
      return C;
    }

    /*
    
    :arg cond:
    :type cond: [?D] bool

    :arg a:
    :type a: ?t

    :arg b: 
    :type b: t

    :arg kind:
    :type kind: param
    */
    proc where_helper(cond:[?D] bool, a:?t, b:t, param kind):[D] t where (kind == 3) {
      var C:[D] t;
      forall (ch, c) in zip(cond, C) {
        c = if ch then a else b;
      }
      return C;
    }    

}<|MERGE_RESOLUTION|>--- conflicted
+++ resolved
@@ -76,11 +76,7 @@
                     }
                     otherwise {
                         var errorMsg = notImplementedError(pn,efunc,gEnt.dtype);
-<<<<<<< HEAD
-                        try! writeln(generateErrorContext(
-=======
-                        writeln(generateErrorContext(
->>>>>>> 208271c4
+                        writeln(generateErrorContext(
                                      msg=errorMsg, 
                                      lineNumber=getLineNumber(), 
                                      moduleName=getModuleName(), 
@@ -124,11 +120,7 @@
                     }
                     otherwise {
                         var errorMsg = notImplementedError(pn,efunc,gEnt.dtype);
-<<<<<<< HEAD
-                        try! writeln(generateErrorContext(
-=======
-                        writeln(generateErrorContext(
->>>>>>> 208271c4
+                        writeln(generateErrorContext(
                                      msg=errorMsg, 
                                      lineNumber=getLineNumber(), 
                                      moduleName=getModuleName(), 
@@ -154,11 +146,7 @@
                     }
                     otherwise {
                         var errorMsg = notImplementedError(pn,efunc,gEnt.dtype);
-<<<<<<< HEAD
-                        try! writeln(generateErrorContext(
-=======
-                        writeln(generateErrorContext(
->>>>>>> 208271c4
+                        writeln(generateErrorContext(
                                      msg=errorMsg, 
                                      lineNumber=getLineNumber(), 
                                      moduleName=getModuleName(), 
@@ -170,11 +158,7 @@
             }
             otherwise {
                 var errorMsg = unrecognizedTypeError(pn, dtype2str(gEnt.dtype));
-<<<<<<< HEAD
-                try! writeln(generateErrorContext(
-=======
                 writeln(generateErrorContext(
->>>>>>> 208271c4
                                      msg=errorMsg, 
                                      lineNumber=getLineNumber(), 
                                      moduleName=getModuleName(), 
@@ -205,11 +189,7 @@
         // split request into fields
         var (efunc, name1, name2, name3) = payload.decode().splitMsgToTuple(4);
         var rname = st.nextName();
-<<<<<<< HEAD
-        if v {try! writeln("%s %s %s %s %s %s : %s".format(cmd,efunc,name1,
-=======
         if v {writeln("%s %s %s %s %s %s : %s".format(cmd,efunc,name1,
->>>>>>> 208271c4
                                              name2,name3,rname));try! stdout.flush();}
 
         var g1: borrowed GenSymEntry = st.lookup(name1);
@@ -217,11 +197,7 @@
         var g3: borrowed GenSymEntry = st.lookup(name3);
         if !((g1.size == g2.size) && (g2.size == g3.size)) {
             var errorMsg = "Error: size mismatch in arguments to "+pn;
-<<<<<<< HEAD
-            try! writeln(generateErrorContext(
-=======
             writeln(generateErrorContext(
->>>>>>> 208271c4
                                      msg=errorMsg, 
                                      lineNumber=getLineNumber(), 
                                      moduleName=getModuleName(), 
@@ -242,11 +218,7 @@
                     otherwise {
                         var errorMsg = notImplementedError(pn,efunc,g1.dtype,
                                                            g2.dtype,g3.dtype);
-<<<<<<< HEAD
-                        try! writeln(generateErrorContext(
-=======
-                        writeln(generateErrorContext(
->>>>>>> 208271c4
+                        writeln(generateErrorContext(
                                      msg=errorMsg, 
                                      lineNumber=getLineNumber(), 
                                      moduleName=getModuleName(), 
@@ -268,11 +240,7 @@
                     otherwise {
                         var errorMsg = notImplementedError(pn,efunc,g1.dtype,
                                                        g2.dtype,g3.dtype);
-<<<<<<< HEAD
-                        try! writeln(generateErrorContext(
-=======
-                        writeln(generateErrorContext(
->>>>>>> 208271c4
+                        writeln(generateErrorContext(
                                      msg=errorMsg, 
                                      lineNumber=getLineNumber(), 
                                      moduleName=getModuleName(), 
@@ -294,11 +262,7 @@
                     otherwise {
                         var errorMsg = notImplementedError(pn,efunc,g1.dtype,
                                                        g2.dtype,g3.dtype);
-<<<<<<< HEAD
-                        try! writeln(generateErrorContext(
-=======
-                        writeln(generateErrorContext(
->>>>>>> 208271c4
+                        writeln(generateErrorContext(
                                      msg=errorMsg, 
                                      lineNumber=getLineNumber(), 
                                      moduleName=getModuleName(), 
@@ -310,11 +274,7 @@
             }
             otherwise {
                var errorMsg = notImplementedError(pn,efunc,g1.dtype,g2.dtype,g3.dtype);
-<<<<<<< HEAD
-               try! writeln(generateErrorContext(
-=======
                writeln(generateErrorContext(
->>>>>>> 208271c4
                                      msg=errorMsg, 
                                      lineNumber=getLineNumber(), 
                                      moduleName=getModuleName(), 
@@ -345,23 +305,14 @@
               = payload.decode().splitMsgToTuple(5); // split request into fields
         var dtype = str2dtype(dtypestr);
         var rname = st.nextName();
-<<<<<<< HEAD
-        if v {try! writeln("%s %s %s %s %s %s %s : %s".format(cmd,efunc,name1,
-=======
         if v {writeln("%s %s %s %s %s %s %s : %s".format(cmd,efunc,name1,
->>>>>>> 208271c4
                                      name2,dtype,value,rname));try! stdout.flush();}
 
         var g1: borrowed GenSymEntry = st.lookup(name1);
         var g2: borrowed GenSymEntry = st.lookup(name2);
         if !(g1.size == g2.size) {
-<<<<<<< HEAD
-            var errorMsg = try! "Error: size mismatch in arguments to "+pn;
-            try! writeln(generateErrorContext(
-=======
             var errorMsg = "Error: size mismatch in arguments to "+pn;
             writeln(generateErrorContext(
->>>>>>> 208271c4
                                      msg=errorMsg, 
                                      lineNumber=getLineNumber(), 
                                      moduleName=getModuleName(), 
@@ -382,11 +333,7 @@
                   otherwise {
                       var errorMsg = notImplementedError(pn,efunc,g1.dtype,
                                                          g2.dtype,dtype);
-<<<<<<< HEAD
-                      try! writeln(generateErrorContext(
-=======
                       writeln(generateErrorContext(
->>>>>>> 208271c4
                                      msg=errorMsg, 
                                      lineNumber=getLineNumber(), 
                                      moduleName=getModuleName(), 
@@ -408,11 +355,7 @@
                     otherwise {
                         var errorMsg = notImplementedError(pn,efunc,g1.dtype,
                                                           g2.dtype,dtype);
-<<<<<<< HEAD
-                        try! writeln(generateErrorContext(
-=======
-                        writeln(generateErrorContext(
->>>>>>> 208271c4
+                        writeln(generateErrorContext(
                                      msg=errorMsg, 
                                      lineNumber=getLineNumber(), 
                                      moduleName=getModuleName(), 
@@ -434,11 +377,7 @@
                     otherwise {
                         var errorMsg = notImplementedError(pn,efunc,g1.dtype,
                                                            g2.dtype,dtype);
-<<<<<<< HEAD
-                        try! writeln(generateErrorContext(
-=======
-                        writeln(generateErrorContext(
->>>>>>> 208271c4
+                        writeln(generateErrorContext(
                                      msg=errorMsg, 
                                      lineNumber=getLineNumber(), 
                                      moduleName=getModuleName(), 
@@ -451,11 +390,7 @@
             otherwise {
                 var errorMsg = notImplementedError(pn,efunc,g1.dtype,
                                                    g2.dtype,dtype);
-<<<<<<< HEAD
-                try! writeln(generateErrorContext(
-=======
                 writeln(generateErrorContext(
->>>>>>> 208271c4
                                      msg=errorMsg, 
                                      lineNumber=getLineNumber(), 
                                      moduleName=getModuleName(), 
@@ -486,22 +421,14 @@
               = payload.decode().splitMsgToTuple(5); // split request into fields
         var dtype = str2dtype(dtypestr);
         var rname = st.nextName();
-<<<<<<< HEAD
-        if v {try! writeln("%s %s %s %s %s %s %s : %s".format(cmd,efunc,name1,dtype,value,
-=======
         if v {writeln("%s %s %s %s %s %s %s : %s".format(cmd,efunc,name1,dtype,value,
->>>>>>> 208271c4
                                                         name2,rname));try! stdout.flush();}
 
         var g1: borrowed GenSymEntry = st.lookup(name1);
         var g2: borrowed GenSymEntry = st.lookup(name2);
         if !(g1.size == g2.size) {
             var errorMsg = "Error: size mismatch in arguments to "+pn;
-<<<<<<< HEAD
-            try! writeln(generateErrorContext(
-=======
             writeln(generateErrorContext(
->>>>>>> 208271c4
                                      msg=errorMsg, 
                                      lineNumber=getLineNumber(), 
                                      moduleName=getModuleName(), 
@@ -522,11 +449,7 @@
                     otherwise {
                         var errorMsg = notImplementedError(pn,efunc,g1.dtype,
                                                            dtype,g2.dtype);
-<<<<<<< HEAD
-                        try! writeln(generateErrorContext(
-=======
-                        writeln(generateErrorContext(
->>>>>>> 208271c4
+                        writeln(generateErrorContext(
                                      msg=errorMsg, 
                                      lineNumber=getLineNumber(), 
                                      moduleName=getModuleName(), 
@@ -548,11 +471,7 @@
                     otherwise {
                         var errorMsg = notImplementedError(pn,efunc,g1.dtype,
                                                            dtype,g2.dtype);
-<<<<<<< HEAD
-                        try! writeln(generateErrorContext(
-=======
-                        writeln(generateErrorContext(
->>>>>>> 208271c4
+                        writeln(generateErrorContext(
                                      msg=errorMsg, 
                                      lineNumber=getLineNumber(), 
                                      moduleName=getModuleName(), 
@@ -574,11 +493,7 @@
                     otherwise {
                         var errorMsg = notImplementedError(pn,efunc,g1.dtype,
                                                            dtype,g2.dtype);
-<<<<<<< HEAD
-                        try! writeln(generateErrorContext(
-=======
-                        writeln(generateErrorContext(
->>>>>>> 208271c4
+                        writeln(generateErrorContext(
                                      msg=errorMsg, 
                                      lineNumber=getLineNumber(), 
                                      moduleName=getModuleName(), 
@@ -591,11 +506,7 @@
             otherwise {
                 var errorMsg = notImplementedError(pn,efunc,g1.dtype,
                                                    dtype,g2.dtype);
-<<<<<<< HEAD
-                try! writeln(generateErrorContext(
-=======
                 writeln(generateErrorContext(
->>>>>>> 208271c4
                                      msg=errorMsg, 
                                      lineNumber=getLineNumber(), 
                                      moduleName=getModuleName(), 
@@ -627,11 +538,7 @@
         var dtype1 = str2dtype(dtype1str);
         var dtype2 = str2dtype(dtype2str);
         var rname = st.nextName();
-<<<<<<< HEAD
-        if v {try! writeln("%s %s %s %s %s %s %s %s : %s".format(cmd,efunc,
-=======
         if v {writeln("%s %s %s %s %s %s %s %s : %s".format(cmd,efunc,
->>>>>>> 208271c4
                         name1,dtype1,value1,dtype2,value2,rname));try! stdout.flush();}
 
         var g1: borrowed GenSymEntry = st.lookup(name1);
@@ -648,11 +555,7 @@
                     otherwise {
                         var errorMsg = notImplementedError(pn,efunc,g1.dtype,
                                                       dtype1,dtype2);
-<<<<<<< HEAD
-                        try! writeln(generateErrorContext(
-=======
-                        writeln(generateErrorContext(
->>>>>>> 208271c4
+                        writeln(generateErrorContext(
                                      msg=errorMsg, 
                                      lineNumber=getLineNumber(), 
                                      moduleName=getModuleName(), 
@@ -674,11 +577,7 @@
                     otherwise {
                         var errorMsg = notImplementedError(pn,efunc,g1.dtype,
                                                         dtype1,dtype2);
-<<<<<<< HEAD
-                        try! writeln(generateErrorContext(
-=======
-                        writeln(generateErrorContext(
->>>>>>> 208271c4
+                        writeln(generateErrorContext(
                                      msg=errorMsg, 
                                      lineNumber=getLineNumber(), 
                                      moduleName=getModuleName(), 
@@ -700,11 +599,7 @@
                     otherwise {
                         var errorMsg = notImplementedError(pn,efunc,g1.dtype,
                                                        dtype1,dtype2);
-<<<<<<< HEAD
-                        try! writeln(generateErrorContext(
-=======
-                        writeln(generateErrorContext(
->>>>>>> 208271c4
+                        writeln(generateErrorContext(
                                      msg=errorMsg, 
                                      lineNumber=getLineNumber(), 
                                      moduleName=getModuleName(), 
@@ -717,11 +612,7 @@
             otherwise {
                 var errorMsg = notImplementedError(pn,efunc,g1.dtype,
                                                dtype1,dtype2);
-<<<<<<< HEAD
-                try! writeln(generateErrorContext(
-=======
                 writeln(generateErrorContext(
->>>>>>> 208271c4
                                      msg=errorMsg, 
                                      lineNumber=getLineNumber(), 
                                      moduleName=getModuleName(), 
