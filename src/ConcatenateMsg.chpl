module ConcatenateMsg
{
    use ServerConfig;
    
    use Time only;
    use Math only;
    use Reflection;
    use Errors;
    use Logging;
    
    use MultiTypeSymbolTable;
    use MultiTypeSymEntry;
    use ServerErrorStrings;
    use CommAggregation;
    use PrivateDist;
    
    use AryUtil;

    const cmLogger = new Logger();
    if v {
        cmLogger.level = LogLevel.DEBUG;
    } else {
        cmLogger.level = LogLevel.INFO;
    }

    /* Concatenate a list of arrays together
       to form one array
     */
    proc concatenateMsg(cmd: string, payload: bytes, st: borrowed SymTab) throws {
        param pn = Reflection.getRoutineName();
        var repMsg: string;
        var (nstr, objtype, mode, rest) = payload.decode().splitMsgToTuple(4);
        var n = try! nstr:int; // number of arrays to sort
        var fields = rest.split();
        const low = fields.domain.low;
        var names = fields[low..];
        
        cmLogger.debug(getModuleName(),getRoutineName(), getLineNumber(), 
              "number of arrays: %i fields: %t low: %t names: %t".format(n,fields,low,names));

        // Check that fields contains the stated number of arrays
        if (n != names.size) { 
            var errorMsg = incompatibleArgumentsError(pn, 
                             "Expected %i arrays but got %i".format(n, names.size)); 
            cmLogger.error(getModuleName(),getRoutineName(),getLineNumber(),errorMsg);                               
            return errorMsg;
        }
        /* var arrays: [0..#n] borrowed GenSymEntry; */
        var size: int = 0;
        var blocksizes: [PrivateSpace] int;
        var blockValSizes: [PrivateSpace] int;
        var nbytes: int = 0;          
        var dtype: DType;
        // Check that all arrays exist in the symbol table and have the same size
        for (rawName, i) in zip(names, 1..) {
            // arrays[i] = st.lookup(name): borrowed GenSymEntry;
            var name: string;
            var valSize: int;
            select objtype {
                when "str" {
                    var valName: string;
                    (name, valName) = rawName.splitMsgToTuple('+', 2);
                    var gval = st.lookup(valName);
                    nbytes += gval.size;
<<<<<<< HEAD
                    valSize = gval.size;
=======
                    cmLogger.debug(getModuleName(),getRoutineName(),getLineNumber(),
                                             "name: %s valName: %s".format(name,valName));
>>>>>>> e1928789
                }
                when "pdarray" {
                    name = rawName;
                    cmLogger.debug(getModuleName(),getRoutineName(),getLineNumber(),
                                 "pdarray name %s".format(rawName));
                }
                otherwise { 
                    var errorMsg = notImplementedError(pn, objtype); 
                    cmLogger.error(getModuleName(),getRoutineName(),getLineNumber(),errorMsg);  
                    return errorMsg;                    
                }
            }
            var g: borrowed GenSymEntry = st.lookup(name);
            if (i == 1) {dtype = g.dtype;}
            else {
                if (dtype != g.dtype) {
                    var errorMsg = incompatibleArgumentsError(pn, 
                             "Expected %s dtype but got %s dtype".format(dtype2str(dtype), 
                                    dtype2str(g.dtype)));
                    cmLogger.error(getModuleName(),getRoutineName(),getLineNumber(),errorMsg);
                    return errorMsg;
                }
            }
            // accumulate size from each array size
            size += g.size;
            if mode == "interleave" {
              const dummyDomain = makeDistDom(g.size);
              coforall loc in Locales {
                on loc {
                  blocksizes[here.id] += dummyDomain.localSubdomain().size;
                  if objtype == "str" {
                    const e = toSymEntry(g, int);
                    const firstSeg = e.a[e.aD.localSubdomain().low];
                    var mybytes: int;
                    if here.id == numLocales - 1 {
                      mybytes = valSize - firstSeg;
                    } else {
                      mybytes = e.a[e.aD.localSubdomain().high + 1] - firstSeg;
                    }
                    blockValSizes[here.id] += mybytes;
                  }
                }
              }
            }
        }
        var blockstarts: [PrivateSpace] int;
        var blockValStarts: [PrivateSpace] int;
        if mode == "interleave" {
          blockstarts = (+ scan blocksizes) - blocksizes;
          blockValStarts = (+ scan blockValSizes) - blockValSizes;
        }

        // allocate a new array in the symboltable
        // and copy in arrays
        select objtype {
            when "str" {
                var segName = st.nextName();
                var esegs = st.addEntry(segName, size, int);
                ref esa = esegs.a;
                var valName = st.nextName();
                var evals = st.addEntry(valName, nbytes, uint(8));
                ref eva = evals.a;
                var segStart = 0;
                var valStart = 0;
                for (rawName, i) in zip(names, 1..) {
                    var (segName, valName) = rawName.splitMsgToTuple('+', 2);
                    var thisSegs = toSymEntry(st.lookup(segName), int);
                    var newSegs = thisSegs.a + valStart;
                    var thisVals = toSymEntry(st.lookup(valName), uint(8));
                    if mode == "interleave" {
                      coforall loc in Locales {
                        on loc {
                          // Number of strings on this locale for this input array
                          const mynsegs = thisSegs.aD.localSubdomain().size;
                          ref mysegs = thisSegs.a.localSlice[thisSegs.aD.localSubdomain()];
                          // Segments must be rebased to start from blockValStart,
                          // which is the current pointer to this locale's chunk of
                          // the values array
                          esegs.a[blockstarts[here.id]..#mynsegs] = mysegs - mysegs[thisSegs.aD.localSubdomain().low] + blockValStarts[here.id];
                          blockstarts[here.id] += mynsegs;
                          const firstSeg = thisSegs.a[thisSegs.aD.localSubdomain().low];
                          var mybytes: int;
                          if here.id == numLocales - 1 {
                            mybytes = thisVals.size - firstSeg;
                          } else {
                            mybytes = thisSegs.a[thisSegs.aD.localSubdomain().high + 1] - firstSeg;
                          }
                          evals.a[blockValStarts[here.id]..#mybytes] = thisVals.a[firstSeg..#mybytes];
                          blockValStarts[here.id] += mybytes;
                        }
                      }
                    } else {
                      forall (i, s) in zip(newSegs.domain, newSegs) with (var agg = newDstAggregator(int)) {
                        agg.copy(esa[i+segStart], s);
                      }
                      forall (i, v) in zip(thisVals.aD, thisVals.a) with (var agg = newDstAggregator(uint(8))) {
                        agg.copy(eva[i+valStart], v);
                      }
                      segStart += thisSegs.size;
                      valStart += thisVals.size;
                    }
                }
                var repMsg = "created " + st.attrib(segName) + "+created " + st.attrib(valName);
                cmLogger.debug(getModuleName(),getRoutineName(),getLineNumber(),
                                  "created concatenated pdarray %s".format(st.attrib(valName)));
                return repMsg;
            }
            when "pdarray" {
                var rname = st.nextName();
                cmLogger.debug(getModuleName(),getRoutineName(),getLineNumber(), 
                                             "creating pdarray %s of type %t".format(rname,dtype));
                select (dtype) {
                    when DType.Int64 {
                        // create array to copy into
                        var e = st.addEntry(rname, size, int);
                        var start: int;
                        start = 0;
                        for (name, i) in zip(names, 1..) {
                            // lookup and cast operand to copy from
                            const o = toSymEntry(st.lookup(name), int);
                            if mode == "interleave" {
                              coforall loc in Locales {
                                on loc {
                                  const size = o.aD.localSubdomain().size;
                                  e.a[blockstarts[here.id]..#size] = o.a.localSlice[o.aD.localSubdomain()];
                                  blockstarts[here.id] += size;
                                }
                              }
                            } else {
                              ref ea = e.a;
                              // copy array into concatenation array
                              forall (i, v) in zip(o.aD, o.a) with (var agg = newDstAggregator(int)) {
                                agg.copy(ea[start+i], v);
                              }
                              // update new start for next array copy
                              start += o.size;
                            }
                        }
                        cmLogger.debug(getModuleName(),getRoutineName(),getLineNumber(),
                                         "created concatenated pdarray: %s".format(st.attrib(rname)));
                    }
                    when DType.Float64 {
                        // create array to copy into
                        var e = st.addEntry(rname, size, real);
                        var start: int;
                        start = 0;
                        for (name, i) in zip(names, 1..) {
                            // lookup and cast operand to copy from
                            const o = toSymEntry(st.lookup(name), real);
                            if mode == "interleave" {
                              coforall loc in Locales {
                                on loc {
                                  const size = o.aD.localSubdomain().size;
                                  e.a[blockstarts[here.id]..#size] = o.a.localSlice[o.aD.localSubdomain()];
                                  blockstarts[here.id] += size;
                                }
                              }
                            } else {
                              ref ea = e.a;
                              // copy array into concatenation array
                              forall (i, v) in zip(o.aD, o.a) with (var agg = newDstAggregator(real)) {
                                agg.copy(ea[start+i], v);
                              }
                              // update new start for next array copy
                              start += o.size;
                            }
                        }
                        cmLogger.debug(getModuleName(),getRoutineName(),getLineNumber(),
                                         "created concatenated pdarray: %s".format(st.attrib(rname)));
                    }
                    when DType.Bool {
                        // create array to copy into
                        var e = st.addEntry(rname, size, bool);
                        var start: int;
                        start = 0;
                        for (name, i) in zip(names, 1..) {
                            // lookup and cast operand to copy from
                            const o = toSymEntry(st.lookup(name), bool);
                            if mode == "interleave" {
                              coforall loc in Locales {
                                on loc {
                                  const size = o.aD.localSubdomain().size;
                                  e.a[blockstarts[here.id]..#size] = o.a.localSlice[o.aD.localSubdomain()];
                                  blockstarts[here.id] += size;
                                }
                              }
                            } else {
                              ref ea = e.a;
                              // copy array into concatenation array
                              forall (i, v) in zip(o.aD, o.a) with (var agg = newDstAggregator(bool)) {
                                agg.copy(ea[start+i], v);
                              }
                              // update new start for next array copy
                              start += o.size;
                            }
                        }
                        cmLogger.debug(getModuleName(),getRoutineName(),getLineNumber(),
                                           "created concatenated pdarray: %s".format(st.attrib(rname)));
                    }
                    otherwise {
                        var errorMsg = notImplementedError("concatenate",dtype);
                        cmLogger.error(getModuleName(),getRoutineName(),getLineNumber(),errorMsg); 
                        return errorMsg;                         
                    }
                }
                repMsg = "created " + st.attrib(rname);
                cmLogger.debug(getModuleName(),getRoutineName(),getLineNumber(),repMsg);
                return repMsg;
            }
            otherwise { 
                var errorMsg = notImplementedError(pn, objtype); 
                cmLogger.error(getModuleName(),getRoutineName(),getLineNumber(),errorMsg);
                return errorMsg;
            }
        }
    }
}<|MERGE_RESOLUTION|>--- conflicted
+++ resolved
@@ -62,12 +62,9 @@
                     (name, valName) = rawName.splitMsgToTuple('+', 2);
                     var gval = st.lookup(valName);
                     nbytes += gval.size;
-<<<<<<< HEAD
                     valSize = gval.size;
-=======
                     cmLogger.debug(getModuleName(),getRoutineName(),getLineNumber(),
                                              "name: %s valName: %s".format(name,valName));
->>>>>>> e1928789
                 }
                 when "pdarray" {
                     name = rawName;
