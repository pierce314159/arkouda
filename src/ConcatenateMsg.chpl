--- conflicted
+++ resolved
@@ -29,11 +29,7 @@
     proc concatenateMsg(cmd: string, payload: string, st: borrowed SymTab) throws {
         param pn = Reflection.getRoutineName();
         var repMsg: string;
-<<<<<<< HEAD
-        var (nstr, objtype, rest) = payload.splitMsgToTuple(3);
-=======
-        var (nstr, objtype, mode, rest) = payload.decode().splitMsgToTuple(4);
->>>>>>> fc5fa31b
+        var (nstr, objtype, mode, rest) = payload.splitMsgToTuple(4);
         var n = try! nstr:int; // number of arrays to sort
         var fields = rest.split();
         const low = fields.domain.low;
