/* arg sort algorithm
these pass back an index vector which can be used
to permute the original array into sorted order */

module ArgSortMsg
{
    use ServerConfig;
    
    use Time only;
    use Math only;
    use Sort only;
    use Reflection only;
    
    use PrivateDist;

    use UnorderedCopy;
    use UnorderedAtomics;

    use AryUtil;
    use PerLocaleHelper;
    
    use MultiTypeSymbolTable;
    use MultiTypeSymEntry;
    use ServerErrorStrings;

    use RadixSortLSD;
    use SegmentedArray;
    
    // thresholds for different sized sorts
    var lgSmall = 10;
    var small = 2**lgSmall;
    var lgMedium = 20;
    var medium = 2**lgMedium;
    var lgLarge = 30;
    var large = 2**lgLarge;

    // thresholds for ranges of values in the sorts
    var sBins = 2**10;
    var mBins = 2**25;
    var lBins = 2**25 * numLocales;

    /* // defined for reduction and scan on atomics */
    /* proc +(x: atomic int, y: atomic int) { */
    /*     return x.read() + y.read(); */
    /* } */
    
    /* // defined for reduction and scan on atomics */
    /* proc +=(X: [?D] int, Y: [D] atomic int) { */
    /*     [i in D] {X[i] += Y[i].read();} */
    /* } */

    /* /\* do a counting sort on a (an array of integers) */
    /*    returns iv an array of indices that would sort the array original array *\/ */
    /* proc argCountSortGlobHist(a: [?aD] int, aMin: int, aMax: int): [aD] int { */
    /*     // index vector to hold permutation */
    /*     var iv: [aD] int; */

    /*     // how many bins in histogram */
    /*     var bins = aMax-aMin+1; */
    /*     if v {try! writeln("bins = %t".format(bins));} */

    /*     // histogram domain size should be equal to a_nvals */
    /*     var hD = makeDistDom(bins); */

    /*     // atomic histogram */
    /*     var atomic_hist: [hD] atomic int; */

    /*     // normal histogram for + scan */
    /*     var hist: [hD] int; */

    /*     // count number of each value into atomic histogram */
    /*     //[e in a] atomic_hist[e-aMin].add(1); */
    /*     [e in a] atomic_hist[e-aMin].unorderedAdd(1); */
        
    /*     // copy from atomic histogram to normal histogram */
    /*     [(e,ae) in zip(hist, atomic_hist)] e = ae.read(); */
    /*     if v {printAry("hist =",hist);} */

    /*     // calc starts and ends of buckets */
    /*     var ends: [hD] int = + scan hist; */
    /*     if v {printAry("ends =",ends);} */
    /*     var starts: [hD] int = ends - hist; */
    /*     if v {printAry("starts =",starts);} */

    /*     // atomic position in output array for buckets */
    /*     var atomic_pos: [hD] atomic int; */
        
    /*     // copy in start positions */
    /*     [(ae,e) in zip(atomic_pos, starts)] ae.write(e); */

    /*     // permute index vector */
    /*     forall (e,i) in zip(a,aD) { */
    /*         var pos = atomic_pos[e-aMin].fetchAdd(1);// get position to deposit element */
    /*         //iv[pos] = i; */
    /*         var idx = i; */
    /*         unorderedCopy(iv[pos], idx); */
    /*     } */
        
    /*     // return the index vector */
    /*     return iv; */
    /* } */

    /* /\* do a counting sort on a (an array of integers) */
    /*    returns iv an array of indices that would sort the array original array *\/ */
    /* proc argCountSortLocHistGlobHist(a: [?aD] int, aMin: int, aMax: int): [aD] int { */
    /*     // index vector to hold permutation */
    /*     var iv: [aD] int; */

    /*     // how many bins in histogram */
    /*     var bins = aMax-aMin+1; */
    /*     if v {try! writeln("bins = %t".format(bins));} */

    /*     // create a global count array to scan */
    /*     var globalCounts = makeDistArray(bins * numLocales, int); */

    /*     coforall loc in Locales { */
    /*         on loc { */
    /*             // histogram domain size should be equal to bins */
    /*             var hD = {0..#bins}; */

    /*             // atomic histogram */
    /*             var atomicHist: [hD] atomic int; */

    /*             // count number of each value into local atomic histogram */
    /*             [i in a.localSubdomain()] atomicHist[a[i]-aMin].add(1); */

    /*             // put counts into globalCounts array */
    /*             [i in hD] globalCounts[i * numLocales + here.id] = atomicHist[i].read(); */
    /*         } */
    /*     } */

    /*     // scan globalCounts to get bucket ends on each locale */
    /*     var globalEnds: [globalCounts.domain] int = + scan globalCounts; */
    /*     if v {printAry("globalCounts =",globalCounts);try! stdout.flush();} */
    /*     if v {printAry("globalEnds =",globalEnds);try! stdout.flush();} */
        
    /*     coforall loc in Locales { */
    /*         on loc { */
    /*             // histogram domain size should be equal to bins */
    /*             var hD = {0..#bins}; */
    /*             var localCounts: [hD] int; */
    /*             [i in hD] localCounts[i] = globalCounts[i * numLocales + here.id]; */
    /*             var localEnds: [hD] int = + scan localCounts; */
                
    /*             // atomic histogram */
    /*             var atomicHist: [hD] atomic int; */

    /*             // local storage to sort into */
    /*             var localBuffer: [0..#(a.localSubdomain().size)] int; */

    /*             // put locale-bucket-ends into atomic hist */
    /*             [i in hD] atomicHist[i].write(localEnds[i] - localCounts[i]); */
                
    /*             // get position in localBuffer of each element and place it there */
    /*             // counting up to local-bucket-end */
    /*             [idx in a.localSubdomain()] { */
    /*                 var pos = atomicHist[a[idx]-aMin].fetchAdd(1); // local pos in localBuffer */
    /*                 localBuffer[pos] = idx; // should be local pos and global idx */
    /*             } */

    /*             // move blocks to output array */
    /*             [i in hD] { */
    /*                 var gEnd = globalEnds[i * numLocales + here.id]; */
    /*                 var gHigh = gEnd - 1; */
    /*                 var gLow =  gEnd - localCounts[i]; */
    /*                 var lHigh = localEnds[i] - 1; */
    /*                 var lLow = localEnds[i] - localCounts[i]; */
    /*                 if (gLow..gHigh).size != (lLow..lHigh).size { */
    /*                     writeln(gLow..gHigh, " ", lLow..lHigh); */
    /*                     writeln((gLow..gHigh).size, " != ", (lLow..lHigh).size); */
    /*                     try! stdout.flush(); */
    /*                     exit(1); */
    /*                 } */
    /*                 if localCounts[i] > 0 {iv[gLow..gHigh] = localBuffer[lLow..lHigh];} */
    /*             } */
    /*         } */
    /*     } */
        
    /*     // return the index vector */
    /*     return iv; */
    /* } */
    
    /* /\* do a counting sort on a (an array of integers) */
    /* returns iv an array of indices that would sort the array original array */
    /* PD == PrivateDist */
    /* IW == Indirect write to local array then block copy to output array *\/ */
    /* proc argCountSortLocHistGlobHistPDIW(a: [?aD] int, aMin: int, aMax: int): [aD] int { */
    /*     // index vector to hold permutation */
    /*     var iv: [aD] int; */

    /*     // how many bins in histogram */
    /*     var bins = aMax-aMin+1; */
    /*     if v {try! writeln("bins = %t".format(bins));} */

    /*     // create a global count array to scan */
    /*     var globalCounts = makeDistArray(bins * numLocales, int); */

    /*     // histogram domain size should be equal to bins */
    /*     var hD = {0..#bins}; */
        
    /*     // atomic histogram */
    /*     var atomicHist: [PrivateSpace] [hD] atomic int; */
        
    /*     // start timer */
    /*     var t1 = Time.getCurrentTime(); */
    /*     // count number of each value into local atomic histogram */
    /*     [val in a] atomicHist[here.id][val-aMin].add(1); */
    /*     if v {writeln("done atomicHist time = ",Time.getCurrentTime() - t1);try! stdout.flush();} */

    /*     // start timer */
    /*     t1 = Time.getCurrentTime(); */
    /*     coforall loc in Locales { */
    /*         on loc { */
    /*             // put counts into globalCounts array */
    /*             [i in hD] globalCounts[i * numLocales + here.id] = atomicHist[here.id][i].read(); */
    /*         } */
    /*     } */
    /*     if v {writeln("done copy to globalCounts time = ",Time.getCurrentTime() - t1);try! stdout.flush();} */

    /*     // scan globalCounts to get bucket ends on each locale */
    /*     var globalEnds: [globalCounts.domain] int = + scan globalCounts; */
    /*     if v {printAry("globalCounts =",globalCounts);try! stdout.flush();} */
    /*     if v {printAry("globalEnds =",globalEnds);try! stdout.flush();} */

    /*     var localCounts: [PrivateSpace] [hD] int; */
    /*     var localEnds: [PrivateSpace] [hD] int; */
        
    /*     // start timer */
    /*     t1 = Time.getCurrentTime(); */
    /*     coforall loc in Locales { */
    /*         on loc { */
    /*             [i in hD] localCounts[here.id][i] = globalCounts[i * numLocales + here.id]; */
    /*         } */
    /*     } */
    /*     if v {writeln("done copy back to localCounts time = ",Time.getCurrentTime() - t1);try! stdout.flush();} */
        
    /*     // start timer */
    /*     t1 = Time.getCurrentTime(); */
    /*     coforall loc in Locales { */
    /*         on loc { */
    /*             localEnds[here.id] = + scan localCounts[here.id]; */

    /*             // put locale-bucket-ends into atomic hist */
    /*             [i in hD] atomicHist[here.id][i].write(localEnds[here.id][i] - localCounts[here.id][i]); */
                
    /*             // local storage to sort into */
    /*             var localBuffer: [0..#(a.localSubdomain().size)] int; */

    /*             // get position in localBuffer of each element and place it there */
    /*             // counting up to local-bucket-end */
    /*             [idx in a.localSubdomain()] { */
    /*                 var pos = atomicHist[here.id][a[idx]-aMin].fetchAdd(1); // local pos in localBuffer */
    /*                 localBuffer[pos] = idx; // should be local pos and global idx */
    /*             } */

    /*             // move blocks to output array */
    /*             [i in hD] { */
    /*                 var gEnd = globalEnds[i * numLocales + here.id]; */
    /*                 var gHigh = gEnd - 1; */
    /*                 var gLow =  gEnd - localCounts[here.id][i]; */
    /*                 var lHigh = localEnds[here.id][i] - 1; */
    /*                 var lLow = localEnds[here.id][i] - localCounts[here.id][i]; */
    /*                 if (gLow..gHigh).size != (lLow..lHigh).size { */
    /*                     writeln(gLow..gHigh, " ", lLow..lHigh); */
    /*                     writeln((gLow..gHigh).size, " != ", (lLow..lHigh).size); */
    /*                     try! stdout.flush(); */
    /*                     exit(1); */
    /*                 } */
    /*                 if localCounts[here.id][i] > 0 {iv[gLow..gHigh] = localBuffer[lLow..lHigh];} */
    /*             } */
    /*         } */
    /*     } */
    /*     if v {writeln("done sort locally and move segments time = ",Time.getCurrentTime() - t1);try! stdout.flush();} */
        
    /*     // return the index vector */
    /*     return iv; */
    /* } */
    
    /* /\* do a counting sort on a (an array of integers) */
    /* returns iv an array of indices that would sort the array original array */
    /* PD = PrivateDist */
    /* DW = Direct Write into output array *\/ */
    /* proc argCountSortLocHistGlobHistPDDW(a: [?aD] int, aMin: int, aMax: int): [aD] int { */
    /*     // index vector to hold permutation */
    /*     var iv: [aD] int; */

    /*     // how many bins in histogram */
    /*     var bins = aMax-aMin+1; */
    /*     if v {try! writeln("bins = %t".format(bins));} */

    /*     // create a global count array to scan */
    /*     var globalCounts = makeDistArray(bins * numLocales, int); */

    /*     // histogram domain size should be equal to bins */
    /*     var hD = {0..#bins}; */
        
    /*     // atomic histogram */
    /*     var atomicHist: [PrivateSpace] [hD] atomic int; */
        
    /*     // start timer */
    /*     var t1 = Time.getCurrentTime(); */
    /*     // count number of each value into local atomic histogram */
    /*     [val in a] atomicHist[here.id][val-aMin].add(1); */
    /*     if v {writeln("done atomicHist time = ",Time.getCurrentTime() - t1);try! stdout.flush();} */

    /*     // start timer */
    /*     t1 = Time.getCurrentTime(); */
    /*     coforall loc in Locales { */
    /*         on loc { */
    /*             // put counts into globalCounts array */
    /*             [i in hD] globalCounts[i * numLocales + here.id] = atomicHist[here.id][i].read(); */
    /*         } */
    /*     } */
    /*     if v {writeln("done copy to globalCounts time = ",Time.getCurrentTime() - t1);try! stdout.flush();} */

    /*     // scan globalCounts to get bucket ends on each locale */
    /*     var globalEnds: [globalCounts.domain] int = + scan globalCounts; */
    /*     if v {printAry("globalCounts =",globalCounts);try! stdout.flush();} */
    /*     if v {printAry("globalEnds =",globalEnds);try! stdout.flush();} */

    /*     var localCounts: [PrivateSpace] [hD] int; */
        
    /*     // start timer */
    /*     t1 = Time.getCurrentTime(); */
    /*     coforall loc in Locales { */
    /*         on loc { */
    /*             [i in hD] localCounts[here.id][i] = globalCounts[i * numLocales + here.id]; */
    /*         } */
    /*     } */
    /*     if v {writeln("done copy back to localCounts time = ",Time.getCurrentTime() - t1);try! stdout.flush();} */
        
    /*     // start timer */
    /*     t1 = Time.getCurrentTime(); */
    /*     coforall loc in Locales { */
    /*         on loc { */
    /*             // put locale-subbin-starts into atomic hist */
    /*             [i in hD] atomicHist[here.id][i].write(globalEnds[i * numLocales + here.id] - localCounts[here.id][i]); */
    /*         } */
    /*     } */
    /*     if v {writeln("done init atomic counts time = ",Time.getCurrentTime() - t1);try! stdout.flush();} */
        
    /*     // start timer */
    /*     t1 = Time.getCurrentTime(); */
    /*     coforall loc in Locales { */
    /*         on loc { */
    /*             // fetch-and-inc to get per-locale-subbin-position */
    /*             // and directly write index to output array */
    /*             forall i in a.localSubdomain() { */
    /*                 var idx = i; */
    /*                 var pos = atomicHist[here.id][a[idx]-aMin].fetchAdd(1); // local pos in localBuffer */
    /*                 unorderedCopy(iv[pos],idx); // iv[pos] = idx; // should be global pos and global idx */
    /*             } */
    /*         } */
    /*     } */
    /*     if v {writeln("done move time = ",Time.getCurrentTime() - t1);try! stdout.flush();} */

    /*     // return the index vector */
    /*     return iv; */
    /* } */

    /* Perform one step in a multi-step argsort, starting with an initial 
       permutation vector and further permuting it in the manner required
       to sort an array of keys.
     */
    proc incrementalArgSort(g: GenSymEntry, iv: [?aD] int): [] int throws {
      // Store the incremental permutation to be applied on top of the initial perm
      var deltaIV: [aD] int;
      // Discover the dtype of the entry holding the keys array
      select g.dtype {
	when DType.Int64 {
	  var e = toSymEntry(g, int);
	  // Permute the keys array with the initial iv
	  var newa: [e.aD] int;
	  ref olda = e.a;
	  // Effectively: newa = olda[iv]
	  [(newai, idx) in zip(newa, iv)] unorderedCopy(newai, olda[idx]);
	  // Generate the next incremental permutation
	  deltaIV = radixSortLSD_ranks(newa);
	}
	when DType.Float64 {
	  var e = toSymEntry(g, real);
	  var newa: [e.aD] real;
	  ref olda = e.a;
	  [(newai, idx) in zip(newa, iv)] unorderedCopy(newai, olda[idx]);
	  deltaIV = radixSortLSD_ranks(newa);
	}
	otherwise { throw new owned ErrorWithMsg(dtype2str(g.dtype)); }
      }
      // The output permutation is the composition of the initial and incremental permutations
      var newIV: [aD] int;
      // Effectively: newIV = iv[deltaIV] 
      [(newIVi, idx) in zip(newIV, deltaIV)] unorderedCopy(newIVi, iv[idx]);
      return newIV;
    }

    proc incrementalArgSort(s: SegString, iv: [?aD] int): [] int throws {
      var hashes = s.hash();
      var newHashes: [aD] 2*uint;
      forall (nh, idx) in zip(newHashes, iv) {
        unorderedCopy(nh[1], hashes[idx][1]);
        unorderedCopy(nh[2], hashes[idx][2]);
      }
      var deltaIV = radixSortLSD_ranks(newHashes);
      // var (newOffsets, newVals) = s[iv];
      // var deltaIV = newStr.argGroup();
      var newIV: [aD] int;
      [(newIVi, idx) in zip(newIV, deltaIV)] unorderedCopy(newIVi, iv[idx]);
      return newIV;
    }

    /* Do a LSD radix sort across multiple arrays, where each array represents a digit.
     */
    /* proc coArgSort(arrays: [?D] GenSymEntry): [] int throws { */
    /*   // Calling function already checked that all arrays have same size */
    /*   const aD = makeDistDom(arrays[D.low].size); */
    /*   // Initialize permutation to the identity */
    /*   var cumulativeIV: [aD] int = aD.low..aD.high; */
    /*   // Starting with the last array, incrementally permute the IV by sorting each array */
    /*   for i in D.low..D.high-1 by -1 { */
    /* 	try cumulativeIV = incrementalArgSort(arrays[i], cumulativeIV); */
    /*   } */
    /*   return cumulativeIV; */
    /* } */

    /* Find the permutation that sorts multiple arrays, treating each array as a
       new level of the sorting key.
     */
    proc coargsortMsg(reqMsg: string, st: borrowed SymTab) throws {
      param pn = Reflection.getRoutineName();
      var repMsg: string;
      var fields = reqMsg.split();
      var cmd = fields[1];
      var n = fields[2]:int; // number of arrays to sort
      // Check that fields contains the stated number of arrays
      if (fields.size != (2*n + 2)) { return try! incompatibleArgumentsError(pn, "Expected %i arrays but got %i".format(n, fields.size/2 - 1)); }
      var names = fields[3..#n];
      var types = fields[3+n..#n];
      /* var arrays: [0..#n] borrowed GenSymEntry; */
      var size: int;
      // Check that all arrays exist in the symbol table and have the same size
      for (name, objtype, i) in zip(names, types, 1..) {
	// arrays[i] = st.lookup(name): borrowed GenSymEntry;
        var thisSize: int;
        select objtype {
          when "pdarray" {
            var g = st.lookup(name);
            thisSize = g.size;
          }
          when "str" {
            var myNames = name.split('+');
            var g = st.lookup(myNames[1]);
            thisSize = g.size;
          }
          otherwise {return unrecognizedTypeError(pn, objtype);}
        }
        
	if (i == 1) {
	  size = thisSize;
	} else {
	  if (thisSize != size) { return incompatibleArgumentsError(pn, "Arrays must all be same size"); }
	}
        
      }

      // check and throw if over memory limit
      overMemLimit(((4 + 3) * size * numBytes(int))
                   + (2 * here.maxTaskPar * numLocales * 2**16 * 8));
      
      // Initialize the permutation vector in the symbol table with the identity perm
      var rname = st.nextName();
      st.addEntry(rname, size, int);
      var iv = toSymEntry(st.lookup(rname), int);
      iv.a = 0..#size;
      // Starting with the last array, incrementally permute the IV by sorting each array
      for i in names.domain.low..names.domain.high by -1 {
        if (types[i] == "str") {
          var myNames = names[i].split('+');
          var strings = new owned SegString(myNames[1], myNames[2], st);
          iv.a = incrementalArgSort(strings, iv.a);
        } else {
          var g: borrowed GenSymEntry = st.lookup(names[i]);
          // Perform the coArgSort and store in the new SymEntry
          iv.a = incrementalArgSort(g, iv.a);
        }
      }
      return try! "created " + st.attrib(rname);
    }
    
    proc argsortDefault(A:[?D] ?t):[D] int {
      var t1 = Time.getCurrentTime();
      //var AI = [(a, i) in zip(A, D)] (a, i);
      //Sort.TwoArrayRadixSort.twoArrayRadixSort(AI);
      //var iv = [(a, i) in AI] i;
      var iv = radixSortLSD_ranks(A);
      if v {writeln("argsort time = ", Time.getCurrentTime() - t1); try! stdout.flush();}
      return iv;
    }
    
    /* argsort takes pdarray and returns an index vector iv which sorts the array */
    proc argsortMsg(reqMsg: string, st: borrowed SymTab): string throws {
        param pn = Reflection.getRoutineName();
        var repMsg: string; // response message
        var fields = reqMsg.split(); // split request into fields
        var cmd = fields[1];
        var objtype = fields[2];
        var name = fields[3];

        // get next symbol name
        var ivname = st.nextName();
        if v {try! writeln("%s %s : %s %s".format(cmd, name, ivname));try! stdout.flush();}

        select objtype {
          when "pdarray" {
            var gEnt: borrowed GenSymEntry = st.lookup(name);

<<<<<<< HEAD
            select (gEnt.dtype) {
=======
        // check and throw if over memory limit
        overMemLimit(((4 + 1) * gEnt.size * gEnt.itemsize)
                     + (2 * here.maxTaskPar * numLocales * 2**16 * 8));
        
        select (gEnt.dtype) {
>>>>>>> 66d179f8
            when (DType.Int64) {
              var e = toSymEntry(gEnt,int);
              var iv = argsortDefault(e.a);
              st.addEntry(ivname, new shared SymEntry(iv));
            }
            when (DType.Float64) {
              var e = toSymEntry(gEnt, real);
              var iv = argsortDefault(e.a);
              st.addEntry(ivname, new shared SymEntry(iv));
            }
            otherwise {return notImplementedError(pn,gEnt.dtype);}
            }
          }
          when "str" {
            var names = name.split();
            var strings = new owned SegString(names[1], names[2], st);
            var iv = strings.argsort();
            st.addEntry(ivname, new shared SymEntry(iv));
          }
          otherwise {return notImplementedError(pn, objtype);}
        }
            
        return try! "created " + st.attrib(ivname);
    }

    /* localArgsort takes a pdarray and returns an index vector which sorts the array on a per-locale basis */
    proc localArgsortMsg(reqMsg: string, st: borrowed SymTab): string throws {
        param pn = Reflection.getRoutineName();
        var repMsg: string; // response message
        var fields = reqMsg.split(); // split request into fields
        var cmd = fields[1];
        var name = fields[2];

        // get next symbol name
        var ivname = st.nextName();
        if v {try! writeln("%s %s : %s %s".format(cmd, name, ivname));try! stdout.flush();}

        var gEnt: borrowed GenSymEntry = st.lookup(name);

        select (gEnt.dtype) {
            when (DType.Int64) {
                var e = toSymEntry(gEnt,int);
		var iv = perLocaleArgSort(e.a);
		st.addEntry(ivname, new shared SymEntry(iv));
	    }
	    otherwise {return notImplementedError(pn,gEnt.dtype);}
	}
	return try! "created " + st.attrib(ivname);
    }
    
    proc perLocaleArgSort(a:[?aD] int):[aD] int {
      var iv: [aD] int;
      coforall loc in Locales {
          on loc {
              var toSort = [(v, i) in zip(a.localSlice[a.localSubdomain()], a.localSubdomain())] (v, i);
              Sort.sort(toSort);
              iv.localSlice[iv.localSubdomain()] = [(v, i) in toSort] i;
          }
      }
      return iv;
    }

    proc perLocaleArgCountSort(a:[?aD] int):[aD] int {
      var iv: [aD] int;
      coforall loc in Locales {
	on loc {
	  //ref myIV = iv[iv.localSubdomain()];
	  var myIV: [0..#iv.localSubdomain().size] int;
	  ref myA = a.localSlice[a.localSubdomain()];
	  // Calculate number of histogram bins
	  var locMin = min reduce myA;
	  var locMax = max reduce myA;
	  var bins = locMax - locMin + 1;
	  if (bins <= mBins) {
	    if (v && here.id==0) {try! writeln("bins %i <= %i; using localHistArgSort".format(bins, mBins));}
	    localHistArgSort(myIV, myA, locMin, bins);
	  } else {
	    if (v && here.id==0) {try! writeln("bins %i > %i; using localAssocArgSort".format(bins, mBins));}
	    localAssocArgSort(myIV, myA);
	  }
	  iv.localSlice[iv.localSubdomain()] = myIV;
	}
      }
      return iv;
    }

    proc localAssocArgSort(iv:[] int, a:[?D] int) {
      use Sort only;
      // a is sparse, so use an associative domain
      var binDom: domain(int);
      // Make counts for each value in a
      var hist: [binDom] atomic int;
      forall val in a with (ref hist, ref binDom) {
	if !binDom.contains(val) {
	  binDom += val;
	}
	hist[val].add(1);
      }
      // Need the bins in sorted order as a dense array
      var sortedBins: [0..#binDom.size] int;
      for (s, b) in zip(sortedBins, binDom) {
	s = b;
      }
      Sort.sort(sortedBins);
      // Make an associative array that translates from value to dense, sorted bin index
      var val2bin: [binDom] int;
      forall (i, v) in zip(sortedBins.domain, sortedBins) {
	val2bin[v] = i;
      }
      // Get segment offsets in correct order
      var counts = [b in sortedBins] hist[b].read();
      var offsets = (+ scan counts) - counts;
      // Now insert the a_index into iv
      var binpos: [sortedBins.domain] atomic int;
      forall (aidx, val) in zip(D, a) with (ref binpos, ref iv) {
	// Use val's bin to determine where in iv to put a_index
	var bin = val2bin[val];
	// ividx is the offset of val's bin plus a running counter
	var ividx = offsets[bin] + binpos[bin].fetchAdd(1);
	iv[ividx] = aidx;
      }
    }
}<|MERGE_RESOLUTION|>--- conflicted
+++ resolved
@@ -512,16 +512,11 @@
         select objtype {
           when "pdarray" {
             var gEnt: borrowed GenSymEntry = st.lookup(name);
-
-<<<<<<< HEAD
+            // check and throw if over memory limit
+            overMemLimit(((4 + 1) * gEnt.size * gEnt.itemsize)
+                         + (2 * here.maxTaskPar * numLocales * 2**16 * 8));
+        
             select (gEnt.dtype) {
-=======
-        // check and throw if over memory limit
-        overMemLimit(((4 + 1) * gEnt.size * gEnt.itemsize)
-                     + (2 * here.maxTaskPar * numLocales * 2**16 * 8));
-        
-        select (gEnt.dtype) {
->>>>>>> 66d179f8
             when (DType.Int64) {
               var e = toSymEntry(gEnt,int);
               var iv = argsortDefault(e.a);
@@ -538,6 +533,9 @@
           when "str" {
             var names = name.split();
             var strings = new owned SegString(names[1], names[2], st);
+            // check and throw if over memory limit
+            overMemLimit((8 * strings.size * 8)
+                         + (2 * here.maxTaskPar * numLocales * 2**16 * 8));
             var iv = strings.argsort();
             st.addEntry(ivname, new shared SymEntry(iv));
           }
