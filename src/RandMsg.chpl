module RandMsg
{
    use ServerConfig;
    
    use Time only;
    use Math only;
    use Reflection;
    use Errors;
    use RandArray;
    
    use MultiTypeSymbolTable;
    use MultiTypeSymEntry;
    use ServerErrorStrings;

    /*
    parse, execute, and respond to randint message
    uniform int in half-open interval [min,max)

    :arg reqMsg: message to process (contains cmd,aMin,aMax,len,dtype)
    */
    proc randintMsg(cmd: string, payload: bytes, st: borrowed SymTab): string throws {
        param pn = Reflection.getRoutineName();
        var repMsg: string; // response message
        // split request into fields
        var (lenStr,dtypeStr,aMinStr,aMaxStr) = payload.decode().splitMsgToTuple(4);
        var len = lenStr:int;
        var dtype = str2dtype(dtypeStr);

        // get next symbol name
        var rname = st.nextName();
        
        // if verbose print action
<<<<<<< HEAD
        if v {try! writeln("%s %i %s %s %s: %s".format(cmd,len,dtype2str(dtype),
=======
        if v {writeln("%s %i %s %s %s: %s".format(cmd,len,dtype2str(dtype),
>>>>>>> 208271c4
                                         rname,aMinStr,aMaxStr)); try! stdout.flush();}
        select (dtype) {
            when (DType.Int64) {
                var aMin = aMinStr:int;
                var aMax = aMaxStr:int;
                var t1 = Time.getCurrentTime();
                var e = st.addEntry(rname, len, int);
                if v {writeln("alloc time = ",Time.getCurrentTime() - t1,"sec"); try! stdout.flush();}
                
                t1 = Time.getCurrentTime();
                fillInt(e.a, aMin, aMax);
                if v {writeln("compute time = ",Time.getCurrentTime() - t1,"sec"); try! stdout.flush();}
            }
            when (DType.UInt8) {
                var aMin = aMinStr:int;
                var aMax = aMaxStr:int;
                var t1 = Time.getCurrentTime();
                var e = st.addEntry(rname, len, uint(8));
                if v {writeln("alloc time = ",Time.getCurrentTime() - t1,"sec"); try! stdout.flush();}
                
                t1 = Time.getCurrentTime();
                fillUInt(e.a, aMin, aMax);
                if v {writeln("compute time = ",Time.getCurrentTime() - t1,"sec"); try! stdout.flush();}
            }
            when (DType.Float64) {
                var aMin = aMinStr:real;
                var aMax = aMaxStr:real;
                var t1 = Time.getCurrentTime();
                var e = st.addEntry(rname, len, real);
                if v {writeln("alloc time = ",Time.getCurrentTime() - t1,"sec"); try! stdout.flush();}
                
                t1 = Time.getCurrentTime();
                fillReal(e.a, aMin, aMax);
                if v {writeln("compute time = ",Time.getCurrentTime() - t1,"sec"); try! stdout.flush();}
            }
            when (DType.Bool) {
                var t1 = Time.getCurrentTime();
                var e = st.addEntry(rname, len, bool);
                if v {writeln("alloc time = ",Time.getCurrentTime() - t1,"sec"); try! stdout.flush();}
                
                t1 = Time.getCurrentTime();
                fillBool(e.a);
                if v {writeln("compute time = ",Time.getCurrentTime() - t1,"sec"); try! stdout.flush();}
            }            
            otherwise {
                var errorMsg = notImplementedError(pn,dtype);
<<<<<<< HEAD
                try! writeln(generateErrorContext(
=======
                writeln(generateErrorContext(
>>>>>>> 208271c4
                     msg=errorMsg, 
                     lineNumber=getLineNumber(), 
                     moduleName=getModuleName(), 
                     routineName=getRoutineName(), 
                     errorClass="IncompatibleArgumentsError")); 
                return errorMsg;
            }
        }
        // response message
        return try! "created " + st.attrib(rname);
    }

    proc randomNormalMsg(cmd: string, payload: bytes, st: borrowed SymTab): string throws {
      var pn = Reflection.getRoutineName();
      var (lenStr) = payload.decode().splitMsgToTuple(1);
      var len = lenStr:int;
      // Result + 2 scratch arrays
      overMemLimit(3*8*len);
      var rname = st.nextName();
      var entry = new shared SymEntry(len, real);
      fillNormal(entry.a);
      st.addEntry(rname, entry);
      return "created " + st.attrib(rname);
    }

}<|MERGE_RESOLUTION|>--- conflicted
+++ resolved
@@ -30,11 +30,7 @@
         var rname = st.nextName();
         
         // if verbose print action
-<<<<<<< HEAD
-        if v {try! writeln("%s %i %s %s %s: %s".format(cmd,len,dtype2str(dtype),
-=======
         if v {writeln("%s %i %s %s %s: %s".format(cmd,len,dtype2str(dtype),
->>>>>>> 208271c4
                                          rname,aMinStr,aMaxStr)); try! stdout.flush();}
         select (dtype) {
             when (DType.Int64) {
@@ -81,11 +77,7 @@
             }            
             otherwise {
                 var errorMsg = notImplementedError(pn,dtype);
-<<<<<<< HEAD
-                try! writeln(generateErrorContext(
-=======
                 writeln(generateErrorContext(
->>>>>>> 208271c4
                      msg=errorMsg, 
                      lineNumber=getLineNumber(), 
                      moduleName=getModuleName(), 
