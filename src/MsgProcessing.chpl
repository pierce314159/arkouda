--- conflicted
+++ resolved
@@ -377,11 +377,7 @@
             }
             otherwise {
                 var errorMsg = unrecognizedTypeError(pn,dtypestr);
-<<<<<<< HEAD
-                try! writeln(generateErrorContext(
-=======
                 writeln(generateErrorContext(
->>>>>>> 208271c4
                                      msg=errorMsg, 
                                      lineNumber=getLineNumber(), 
                                      moduleName=getModuleName(), 
