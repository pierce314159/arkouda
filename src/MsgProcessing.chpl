
module MsgProcessing
{
    use ServerConfig;

    use Time only;
    use Math only;
    use Reflection;
    use Errors;
    use Logging;
    use Memory;
    
    use MultiTypeSymbolTable;
    use MultiTypeSymEntry;
    use ServerErrorStrings;

    use AryUtil;
    
    public use OperatorMsg;
    public use RandMsg;
    public use IndexingMsg;
    public use UniqueMsg;
    public use In1dMsg;
    public use HistogramMsg;
    public use ArgSortMsg;
    public use SortMsg;
    public use ReductionMsg;
    public use FindSegmentsMsg;
    public use EfuncMsg;
    public use ConcatenateMsg;
    public use SegmentedMsg;
    public use JoinEqWithDTMsg;
    public use RegistrationMsg;
    public use ArraySetopsMsg;
    public use KExtremeMsg;
    public use CastMsg;
    public use BroadcastMsg;
    public use FlattenMsg;
    
    const mpLogger = new Logger();
    
    if v {
        mpLogger.level = LogLevel.DEBUG;
    } else {
        mpLogger.level = LogLevel.INFO;
    }
    
    /* 
    Parse, execute, and respond to a create message 

    :arg : payload
    :type string: containing (dtype,size)

    :arg st: SymTab to act on
    :type st: borrowed SymTab 

    :returns: (string) response message
    */
    proc createMsg(cmd: string, payload: string, st: borrowed SymTab): string throws {
        var repMsg: string; // response message
        // split request into fields
        var (dtypestr, sizestr) = payload.splitMsgToTuple(2);
        var dtype = str2dtype(dtypestr);
        var size = try! sizestr:int;
        if (dtype == DType.UInt8) || (dtype == DType.Bool) {
          overMemLimit(size);
        } else {
          overMemLimit(8*size);
        }
        // get next symbol name
        var rname = st.nextName();
        
        // if verbose print action
        mpLogger.debug(getModuleName(),getRoutineName(),getLineNumber(), 
            "cmd: %s dtype: %s size: %i new pdarray name: %s".format(
                                                     cmd,dtype2str(dtype),size,rname));
        // create and add entry to symbol table
        st.addEntry(rname, size, dtype);
        // if verbose print result
        mpLogger.debug(getModuleName(),getRoutineName(),getLineNumber(), 
                                    "created the pdarray %s".format(st.attrib(rname)));
                                    
        // response message                                    
        return try! "created " + st.attrib(rname);
    }

    /* 
    Parse, execute, and respond to a delete message 

    :arg reqMsg: request containing (cmd,name)
    :type reqMsg: string 

    :arg st: SymTab to act on
    :type st: borrowed SymTab 

    :returns: (string) response message
    */
    proc deleteMsg(cmd: string, payload: string, st: borrowed SymTab): string throws {
        var repMsg: string; // response message
        // split request into fields
<<<<<<< HEAD
        var (name) = payload.decode().splitMsgToTuple(1);
        
=======
        var (name) = payload.splitMsgToTuple(1);
>>>>>>> 52d639ab
        mpLogger.debug(getModuleName(),getRoutineName(),getLineNumber(), 
                                     "cmd: %s array: %s".format(cmd,st.attrib(name)));
        // delete entry from symbol table
        st.deleteEntry(name);
        var msg =  "deleted %s".format(name);
        
        mpLogger.debug(getModuleName(),getRoutineName(),getLineNumber(),msg);       
        return try! "deleted %s".format(name);
    }

    /* 
    Clear all unregistered symbols and associated data from sym table
    
    :arg reqMsg: request containing (cmd)
    :type reqMsg: string 

    :arg st: SymTab to act on
    :type st: borrowed SymTab 

    :returns: (string)
     */
    proc clearMsg(cmd: string, payload: string, st: borrowed SymTab): string throws {
        var repMsg: string; // response message
        var (_) = payload.splitMsgToTuple(1); // split request into fields
        mpLogger.debug(getModuleName(),getRoutineName(),getLineNumber(), "cmd: %s".format(cmd));
        st.clear();
        return "success";
    }

    /* 
    Takes the name of data referenced in a msg and searches for the name in the provided sym table.
    Returns a string of info for the sym entry that is mapped to the provided name.

    :arg reqMsg: request containing (cmd,name)
    :type reqMsg: string 

    :arg st: SymTab to act on
    :type st: borrowed SymTab 

    :returns: (string)
     */
    proc infoMsg(cmd: string, payload: string, st: borrowed SymTab): string throws {
        var repMsg: string; // response message
        // split request into fields
        var (name) = payload.splitMsgToTuple(1);
        mpLogger.debug(getModuleName(),getRoutineName(),getLineNumber(), 
                                                         "cmd: %s name: %s".format(cmd,name));
        // if name == "__AllSymbols__" passes back info on all symbols
        return st.info(name);
    }
    
    /* 
    query server configuration...
    
    :arg reqMsg: request containing (cmd)
    :type reqMsg: string 

    :arg st: SymTab to act on
    :type st: borrowed SymTab 

    :returns: (string)
     */
    proc getconfigMsg(cmd: string, payload: string, st: borrowed SymTab): string throws {
        var repMsg: string; // response message
        var (_) = payload.splitMsgToTuple(1); // split request into fields
        mpLogger.debug(getModuleName(),getRoutineName(),getLineNumber(),"cmd: %s".format(cmd));
        return getConfig();
    }

    /* 
    query server total memory allocated or symbol table data memory
    
    :arg reqMsg: request containing (cmd)
    :type reqMsg: string 

    :arg st: SymTab to act on
    :type st: borrowed SymTab 

    :returns: (string)
     */
    proc getmemusedMsg(cmd: string, payload: string, st: borrowed SymTab): string throws {
        var repMsg: string; // response message
        var (_) = payload.splitMsgToTuple(1); // split request into fields
        mpLogger.debug(getModuleName(),getRoutineName(),getLineNumber(),"cmd: %s".format(cmd));
        if (memTrack) {
            return (memoryUsed():uint * numLocales:uint):string;
        }
        else {
            return st.memUsed():string;
        }
    }
    
    /* 
    Response to __str__ method in python str convert array data to string 

    :arg reqMsg: request containing (cmd,name)
    :type reqMsg: string 

    :arg st: SymTab to act on
    :type st: borrowed SymTab 

    :returns: (string)
   */
    proc strMsg(cmd: string, payload: string, st: borrowed SymTab): string throws {
        var repMsg: string; // response message
        // split request into fields
        var (name, ptstr) = payload.splitMsgToTuple(2);
        var printThresh = try! ptstr:int;
        mpLogger.debug(getModuleName(),getRoutineName(),getLineNumber(), 
                                              "cmd: %s name: %s threshold: %i".format(
                                               cmd,name,printThresh));       
        return st.datastr(name,printThresh);
    }

    /* Response to __repr__ method in python.
       Repr convert array data to string 
       
       :arg reqMsg: request containing (cmd,name)
       :type reqMsg: string 

       :arg st: SymTab to act on
       :type st: borrowed SymTab 

       :returns: (string)
      */ 
    proc reprMsg(cmd: string, payload: string, st: borrowed SymTab): string throws {
        var repMsg: string; // response message
        // split request into fields
        var (name, ptstr) = payload.splitMsgToTuple(2);
        var printThresh = try! ptstr:int;
        mpLogger.debug(getModuleName(),getRoutineName(),getLineNumber(),
                                              "cmd: %s name: %s threshold: %i".format(
                                              cmd,name,printThresh));
        return st.datarepr(name,printThresh);
    }


    /*
    Creates a sym entry with distributed array adhering to the Msg parameters (start, stop, stride)

    :arg reqMsg: request containing (cmd,start,stop,stride)
    :type reqMsg: string 

    :arg st: SymTab to act on
    :type st: borrowed SymTab 

    :returns: (string)
    */
    proc arangeMsg(cmd: string, payload: string, st: borrowed SymTab): string throws {
        var repMsg: string; // response message
        var (startstr, stopstr, stridestr) = payload.splitMsgToTuple(3);
        var start = try! startstr:int;
        var stop = try! stopstr:int;
        var stride = try! stridestr:int;
        // compute length
        var len = (stop - start + stride - 1) / stride;
        overMemLimit(8*len);
        // get next symbol name
        var rname = st.nextName();
        mpLogger.debug(getModuleName(),getRoutineName(),getLineNumber(), 
                       "cmd: %s start: %i stop: %i stride: %i : len: %i rname: %s".format(
                        cmd, start, stop, stride, len, rname));
        
        var t1 = Time.getCurrentTime();
        var e = st.addEntry(rname, len, int);
        mpLogger.debug(getModuleName(),getRoutineName(),getLineNumber(),
                                      "alloc time = %i sec".format(Time.getCurrentTime() - t1));

        t1 = Time.getCurrentTime();
        ref ea = e.a;
        ref ead = e.aD;
        forall (ei, i) in zip(ea,ead) {
            ei = start + (i * stride);
        }
        mpLogger.debug(getModuleName(),getRoutineName(),getLineNumber(),
                                      "compute time = %i sec".format(Time.getCurrentTime() - t1));

        return try! "created " + st.attrib(rname);
    }            

    /* 
    Creates a sym entry with distributed array adhering to the Msg parameters (start, stop, len)

    :arg reqMsg: request containing (cmd,start,stop,len)
    :type reqMsg: string 

    :arg st: SymTab to act on
    :type st: borrowed SymTab 

    :returns: (string)
    */
    proc linspaceMsg(cmd: string, payload: string, st: borrowed SymTab): string throws {
        var repMsg: string; // response message
        var (startstr, stopstr, lenstr) = payload.splitMsgToTuple(3);
        var start = try! startstr:real;
        var stop = try! stopstr:real;
        var len = try! lenstr:int;
        // compute stride
        var stride = (stop - start) / (len-1);
        overMemLimit(8*len);
        // get next symbol name
        var rname = st.nextName();
        mpLogger.debug(getModuleName(),getRoutineName(),getLineNumber(),
                        "cmd: %s start: %r stop: %r len: %i stride: %r rname: %s".format(
                         cmd, start, stop, len, stride, rname));

        var t1 = Time.getCurrentTime();
        var e = st.addEntry(rname, len, real);
        mpLogger.debug(getModuleName(),getRoutineName(),getLineNumber(),
                                      "alloc time = %i".format(Time.getCurrentTime() - t1));

        t1 = Time.getCurrentTime();
        ref ea = e.a;
        ref ead = e.aD;
        forall (ei, i) in zip(ea,ead) {
            ei = start + (i * stride);
        }
        ea[0] = start;
        ea[len-1] = stop;
        mpLogger.debug(getModuleName(),getRoutineName(),getLineNumber(),
                                   "compute time = %i".format(Time.getCurrentTime() - t1));

        return try! "created " + st.attrib(rname);
    }

    /* 
    Sets all elements in array to a value (broadcast) 

    :arg reqMsg: request containing (cmd,name,dtype,value)
    :type reqMsg: string 

    :arg st: SymTab to act on
    :type st: borrowed SymTab 

    :returns: (string)
    :throws: `UndefinedSymbolError(name)`
    */
    proc setMsg(cmd: string, payload: string, st: borrowed SymTab): string throws {
        param pn = Reflection.getRoutineName();
        var repMsg: string; // response message
        var (name, dtypestr, value) = payload.splitMsgToTuple(3);
        var dtype = str2dtype(dtypestr);

        var gEnt: borrowed GenSymEntry = st.lookup(name);

        mpLogger.debug(getModuleName(),getRoutineName(),getLineNumber(),
                                      "cmd: %s value: %s in pdarray %s".format(cmd,name,st.attrib(name)));

        select (gEnt.dtype, dtype) {
            when (DType.Int64, DType.Int64) {
                var e = toSymEntry(gEnt,int);
                var val: int = try! value:int;
                e.a = val;
                repMsg = try! "set %s to %t".format(name, val);
            }
            when (DType.Int64, DType.Float64) {
                var e = toSymEntry(gEnt,int);
                var val: real = try! value:real;
                mpLogger.debug(getModuleName(),getRoutineName(),getLineNumber(),
                                        "cmd: %s name: %s to val: %t".format(cmd,name,val:int));
                e.a = val:int;
                repMsg = try! "set %s to %t".format(name, val:int);
            }
            when (DType.Int64, DType.Bool) {
                var e = toSymEntry(gEnt,int);
                value = value.replace("True","true");
                value = value.replace("False","false");
                var val: bool = try! value:bool;
                mpLogger.debug(getModuleName(),getRoutineName(),getLineNumber(),
                                        "cmd: %s name: %s to val: %t".format(cmd,name,val:int));
                e.a = val:int;
                repMsg = try! "set %s to %t".format(name, val:int);
            }
            when (DType.Float64, DType.Int64) {
                var e = toSymEntry(gEnt,real);
                var val: int = try! value:int;
                mpLogger.debug(getModuleName(),getRoutineName(),getLineNumber(),
                                      "cmd: %s name: %s to value: %t".format(cmd,name,val:real));
                e.a = val:real;
                repMsg = try! "set %s to %t".format(name, val:real);
            }
            when (DType.Float64, DType.Float64) {
                var e = toSymEntry(gEnt,real);
                var val: real = try! value:real;
                mpLogger.debug(getModuleName(),getRoutineName(),getLineNumber(),
                                           "cmd: %s name; %s to value: %t".format(cmd,name,val));
                e.a = val;
                repMsg = try! "set %s to %t".format(name, val);
            }
            when (DType.Float64, DType.Bool) {
                var e = toSymEntry(gEnt,real);
                value = value.replace("True","true");
                value = value.replace("False","false");                
                var val: bool = try! value:bool;
                mpLogger.debug(getModuleName(),getRoutineName(),getLineNumber(),
                                       "cmd: %s name: %s to value: %t".format(cmd,name,val:real));
                e.a = val:real;
                repMsg = try! "set %s to %t".format(name, val:real);
            }
            when (DType.Bool, DType.Int64) {
                var e = toSymEntry(gEnt,bool);
                var val: int = try! value:int;
                mpLogger.debug(getModuleName(),getRoutineName(),getLineNumber(),
                                       "cmd: %s name: %s to value: %t".format(cmd,name,val:bool));
                e.a = val:bool;
                repMsg = try! "set %s to %t".format(name, val:bool);
            }
            when (DType.Bool, DType.Float64) {
                var e = toSymEntry(gEnt,int);
                var val: real = try! value:real;
                mpLogger.debug(getModuleName(),getRoutineName(),getLineNumber(),
                                      "cmd: %s name: %s to  value: %t".format(cmd,name,val:bool));
                e.a = val:bool;
                repMsg = try! "set %s to %t".format(name, val:bool);
            }
            when (DType.Bool, DType.Bool) {
                var e = toSymEntry(gEnt,bool);
                value = value.replace("True","true");
                value = value.replace("False","false");
                var val: bool = try! value:bool;
                mpLogger.debug(getModuleName(),getRoutineName(),getLineNumber(),
                                            "cmd: %s name: %s to value: %t".format(cmd,name,val));
                e.a = val;
                repMsg = try! "set %s to %t".format(name, val);
            }
            otherwise {
                mpLogger.error(getModuleName(),getRoutineName(),
                                               getLineNumber(),"dtype: %s".format(dtypestr));
                return unrecognizedTypeError(pn,dtypestr);
            }
        }
        mpLogger.debug(getModuleName(),getRoutineName(),getLineNumber(),repMsg);
        return repMsg;
    }
}<|MERGE_RESOLUTION|>--- conflicted
+++ resolved
@@ -98,12 +98,7 @@
     proc deleteMsg(cmd: string, payload: string, st: borrowed SymTab): string throws {
         var repMsg: string; // response message
         // split request into fields
-<<<<<<< HEAD
-        var (name) = payload.decode().splitMsgToTuple(1);
-        
-=======
         var (name) = payload.splitMsgToTuple(1);
->>>>>>> 52d639ab
         mpLogger.debug(getModuleName(),getRoutineName(),getLineNumber(), 
                                      "cmd: %s array: %s".format(cmd,st.attrib(name)));
         // delete entry from symbol table
